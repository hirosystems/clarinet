--- conflicted
+++ resolved
@@ -44,7 +44,6 @@
 path = "contracts/my-contract.clar"
 ```
 
-<<<<<<< HEAD
 ### Set clarity version of contract
 
 You can specify the clarity version of your contract in the `Clarinet.toml` configuration file by updating it as shown below.
@@ -52,18 +51,15 @@
 ```
 [contracts.cbtc-token]
 path = "contracts/cbtc-token.clar"
-clarity = 1
+clarity_version = 1
 ```
 ```
 [contracts.cbtc-token]
 path = "contracts/cbtc-token.clar"
-clarity = 2
+clarity_version = 2
 ```
 
-At this point, you can begin editing your smart contract in the `contracts` directory. At any point while you are developing, you can use the command `clarinet check` to check the syntax of your smart contract.
-=======
 At this point, you can begin editing your smart contract in the `contracts` directory. At any point, while you are developing, you can use the command `clarinet check` to check the syntax of your smart contract.
->>>>>>> 4bbfdd31
 
 Review this comprehensive walkthrough video for a more in-depth overview of developing with Clarinet.
 
