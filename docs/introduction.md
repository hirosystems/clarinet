--- conflicted
+++ resolved
@@ -25,11 +25,8 @@
 
 To better understand Clarinet and how to develop with Clarinet, Hiro has created an introductory video tutorial series from Hiro Engineer [Ludo Galabru](https://twitter.com/ludovic?lang=en) that will guide you through some of the basics of using Clarinet. The video series also shows you how to use Clarinet to develop, test, and deploy smart contracts.
 
-<<<<<<< HEAD
-To view these video tutorials, please see [Hiro's Youtube channel](https://www.youtube.com/c/HiroSystems).
-=======
+
 To view these video tutorials, please see [Hiro's Youtube channel](https://www.youtube.com/playlist?list=PL5Ujm489LoJaAz9kUJm8lYUWdGJ2AnQTb).
->>>>>>> 41c2c09e
 
 For the latest information on Clarinet, refer to [blog posts on Clarinet](https://www.hiro.so/search?query=Clarinet).
 
