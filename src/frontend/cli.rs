use std::collections::{BTreeSet, HashMap};
use std::fs::{self, File};
use std::io::{prelude::*, BufReader, Read};
use std::path::PathBuf;
use std::{env, process};

use crate::generate::{
    self,
    changes::{Changes, TOMLEdition},
};
use crate::integrate::{self, DevnetOrchestrator};
use crate::lsp::run_lsp;
use crate::poke::load_session;
use crate::publish::{publish_all_contracts, Network};
use crate::runnner::run_scripts;
use crate::types::{ProjectManifest, ProjectManifestFile, RequirementConfig};
use clarity_repl::repl;

use clap::Parser;
use toml;

<<<<<<< HEAD
#[derive(Parser, PartialEq, Clone, Debug)]
=======
#[cfg(feature = "telemetry")]
use super::telemetry::{telemetry_report_event, DeveloperUsageDigest, DeveloperUsageEvent};

#[derive(Clap, PartialEq, Clone, Debug)]
>>>>>>> 56d34d80
#[clap(version = option_env!("CARGO_PKG_VERSION").expect("Unable to detect version"))]
struct Opts {
    #[clap(subcommand)]
    command: Command,
}

#[derive(Parser, PartialEq, Clone, Debug)]
enum Command {
    /// Create and scaffold a new project
    #[clap(name = "new")]
    New(GenerateProject),
    /// Contract subcommand
    #[clap(subcommand, name = "contract")]
    Contract(Contract),
    /// Load contracts in a REPL for interactions
    #[clap(name = "poke")]
    Poke(Poke),
    #[clap(name = "console")]
    Console(Poke),
    /// Execute test suite
    #[clap(name = "test")]
    Test(Test),
    /// Check contracts syntax
    #[clap(name = "check")]
    Check(Check),
    /// Publish contracts on chain
    #[clap(name = "publish")]
    Publish(Publish),
    /// Execute Clarinet Extension
    #[clap(name = "run")]
    Run(Run),
    /// Work on contracts integration
    #[clap(name = "integrate")]
    Integrate(Integrate),
    /// Start a LSP session
    #[clap(name = "lsp")]
    LSP,
}

#[derive(Parser, PartialEq, Clone, Debug)]
enum Contract {
    /// New contract subcommand
    #[clap(name = "new")]
    NewContract(NewContract),
    /// Import contract subcommand
    #[clap(name = "requirement")]
    LinkContract(LinkContract),
    /// Fork contract subcommand
    #[clap(name = "fork")]
    ForkContract(ForkContract),
}

#[derive(Parser, PartialEq, Clone, Debug)]
struct GenerateProject {
    /// Project's name
    pub name: String,
    /// Enable developer usage telemetry
    #[clap(long = "disable-telemetry")]
    pub disable_telemetry: Option<bool>,
}

#[derive(Parser, PartialEq, Clone, Debug)]
struct NewContract {
    /// Contract's name
    pub name: String,
    /// Path to Clarinet.toml
    #[clap(long = "manifest-path")]
    pub manifest_path: Option<String>,
}

#[derive(Parser, PartialEq, Clone, Debug)]
struct LinkContract {
    /// Contract id
    pub contract_id: String,
    /// Path to Clarinet.toml
    #[clap(long = "manifest-path")]
    pub manifest_path: Option<String>,
}

#[derive(Parser, PartialEq, Clone, Debug)]
struct ForkContract {
    /// Contract id
    pub contract_id: String,
    /// Path to Clarinet.toml
    #[clap(long = "manifest-path")]
    pub manifest_path: Option<String>,
    // /// Fork contract and all its dependencies
    // #[clap(short = 'r')]
    // pub recursive: bool,
}

#[derive(Parser, PartialEq, Clone, Debug)]
struct Poke {
    /// Path to Clarinet.toml
    #[clap(long = "manifest-path")]
    pub manifest_path: Option<String>,
}

#[derive(Parser, PartialEq, Clone, Debug)]
struct Integrate {
    /// Path to Clarinet.toml
    #[clap(long = "manifest-path")]
    pub manifest_path: Option<String>,
    /// Display streams of logs instead of terminal UI dashboard
    #[clap(long = "no-dashboard")]
    pub no_dashboard: bool,
}

#[derive(Parser, PartialEq, Clone, Debug)]
struct Test {
    /// Generate coverage
    #[clap(long = "coverage")]
    pub coverage: bool,
    /// Generate costs report
    #[clap(long = "costs")]
    pub costs_report: bool,
    /// Path to Clarinet.toml
    #[clap(long = "manifest-path")]
    pub manifest_path: Option<String>,
    /// Relaunch tests on updates
    #[clap(long = "watch")]
    pub watch: bool,
    /// Files to includes
    pub files: Vec<String>,
}

#[derive(Parser, PartialEq, Clone, Debug)]
struct Run {
    /// Script to run
    pub script: String,
    /// Path to Clarinet.toml
    #[clap(long = "manifest-path")]
    pub manifest_path: Option<String>,
    /// Allow access to wallets
    #[clap(long = "allow-wallets")]
    pub allow_wallets: bool,
    /// Allow write access to disk
    #[clap(long = "allow-write")]
    pub allow_disk_write: bool,
    /// Allow read access to disk
    #[clap(long = "allow-read")]
    #[allow(dead_code)]
    pub allow_disk_read: bool,
}

#[derive(Parser, PartialEq, Clone, Debug)]
struct Publish {
    /// Deploy contracts on devnet, using settings/Devnet.toml
    #[clap(
        long = "devnet",
        conflicts_with = "testnet",
        conflicts_with = "mainnet"
    )]
    pub devnet: bool,
    /// Deploy contracts on testnet, using settings/Testnet.toml
    #[clap(
        long = "testnet",
        conflicts_with = "devnet",
        conflicts_with = "mainnet"
    )]
    pub testnet: bool,
    /// Deploy contracts on mainnet, using settings/Mainnet.toml
    #[clap(
        long = "mainnet",
        conflicts_with = "testnet",
        conflicts_with = "devnet"
    )]
    pub mainnet: bool,
    /// Path to Clarinet.toml
    #[clap(long = "manifest-path")]
    pub manifest_path: Option<String>,
}

#[derive(Parser, PartialEq, Clone, Debug)]
struct Check {
    /// Path to Clarinet.toml
    #[clap(long = "manifest-path")]
    pub manifest_path: Option<String>,
}

pub fn main() {
<<<<<<< HEAD
    let args: Opts = Opts::parse();
=======
    let opts: Opts = match Opts::try_parse() {
        Ok(opts) => opts,
        Err(_e) => {
            if _e.kind == clap::ErrorKind::UnknownArgument {
                match get_manifest_path(None) {
                    Some(manifest_path) => {
                        let manifest = ProjectManifest::from_path(&manifest_path);
                        if manifest.project.telemetry {
                            #[cfg(feature = "telemetry")]
                            telemetry_report_event(DeveloperUsageEvent::UnknownCommand(
                                DeveloperUsageDigest::new(
                                    &manifest.project.name,
                                    &manifest.project.authors,
                                ),
                                format!("{}", _e),
                            ));
                        }
                    }
                    None => {}
                };
            }
            println!("{}", _e);
            process::exit(1);
        }
    };
>>>>>>> 56d34d80

    let hints_enabled = if env::var("CLARINET_DISABLE_HINTS") == Ok("1".into()) {
        false
    } else {
        true
    };

    match args.command {
        Command::New(project_opts) => {
            let current_path = {
                let current_dir = env::current_dir().expect("Unable to read current directory");
                current_dir.to_str().unwrap().to_owned()
            };

            let telemetry_enabled = if cfg!(feature = "telemetry") {
                if let Some(disable_telemetry) = project_opts.disable_telemetry {
                    !disable_telemetry
                } else {
                    println!("{}", yellow!("Send usage data to Hiro."));
                    println!("{}", yellow!("Help Hiro improve its products and services by automatically sending diagnostics and usage data."));
                    println!("{}", yellow!("Only high level usage information, and no information identifying you or your project are collected."));
                    // todo(ludo): once we have a privacy policy available, add a link
                    // println!("{}", yellow!("Visit http://hiro.so/clarinet-privacy for details."));
                    println!("{}", yellow!("Enable [Y/n]?"));
                    let mut buffer = String::new();
                    std::io::stdin().read_line(&mut buffer).unwrap();
                    buffer != "n\n"
                }
            } else {
                false
            };
            if telemetry_enabled {
                println!(
                    "{}",
                    yellow!("Telemetry enabled. Thanks for helping to improve clarinet!")
                );
            } else {
                println!(
                    "{}",
                    yellow!(
                        "Telemetry disabled. Clarinet will not collect any data on this project."
                    )
                );
            }
            let project_id = project_opts.name.clone();
            let changes =
                generate::get_changes_for_new_project(current_path, project_id, telemetry_enabled);
            execute_changes(changes);
            if hints_enabled {
                display_post_check_hint();
            }
            if telemetry_enabled {
                #[cfg(feature = "telemetry")]
                telemetry_report_event(DeveloperUsageEvent::NewProject(DeveloperUsageDigest::new(
                    &project_opts.name,
                    &vec![],
                )));
            }
        }
        Command::Contract(subcommand) => match subcommand {
            Contract::NewContract(new_contract) => {
                let manifest_path = get_manifest_path_or_exit(new_contract.manifest_path);

                let changes = generate::get_changes_for_new_contract(
                    manifest_path,
                    new_contract.name,
                    None,
                    true,
                    vec![],
                );
                execute_changes(changes);
                if hints_enabled {
                    display_post_check_hint();
                }
            }
            Contract::LinkContract(required_contract) => {
                let manifest_path = get_manifest_path_or_exit(required_contract.manifest_path);

                let change = TOMLEdition {
                    comment: format!(
                        "Adding {} as a requirement to Clarinet.toml",
                        required_contract.contract_id
                    ),
                    manifest_path,
                    contracts_to_add: HashMap::new(),
                    requirements_to_add: vec![RequirementConfig {
                        contract_id: required_contract.contract_id.clone(),
                    }],
                };
                execute_changes(vec![Changes::EditTOML(change)]);
                if hints_enabled {
                    display_post_check_hint();
                }
            }
            Contract::ForkContract(fork_contract) => {
                let manifest_path = get_manifest_path_or_exit(fork_contract.manifest_path);

                println!(
                    "Resolving {} and its dependencies...",
                    fork_contract.contract_id
                );

                let settings = repl::SessionSettings::default();
                let mut session = repl::Session::new(settings);

                let rt = tokio::runtime::Builder::new_current_thread()
                    .enable_io()
                    .enable_time()
                    .max_blocking_threads(32)
                    .build()
                    .unwrap();

                let res = rt.block_on(session.resolve_link(&repl::settings::InitialLink {
                    contract_id: fork_contract.contract_id.clone(),
                    stacks_node_addr: None,
                    cache: None,
                }));
                let contracts = res.unwrap();
                let mut changes = vec![];
                for (contract_id, code, deps) in contracts.into_iter() {
                    let components: Vec<&str> = contract_id.split('.').collect();
                    let contract_name = components.last().unwrap();

                    if &contract_id == &fork_contract.contract_id {
                        let mut change_set = generate::get_changes_for_new_contract(
                            manifest_path.clone(),
                            contract_name.to_string(),
                            Some(code),
                            false,
                            vec![],
                        );
                        changes.append(&mut change_set);

                        for dep in deps.iter() {
                            let mut change_set = generate::get_changes_for_new_link(
                                manifest_path.clone(),
                                dep.clone(),
                                None,
                            );
                            changes.append(&mut change_set);
                        }
                    }
                }
                execute_changes(changes);
                if hints_enabled {
                    display_post_check_hint();
                }
            }
        },
        Command::Poke(cmd) | Command::Console(cmd) => {
            let manifest_path = get_manifest_path_or_exit(cmd.manifest_path);
            let start_repl = true;
<<<<<<< HEAD
            load_session(&manifest_path, start_repl, &Network::Devnet)
                .expect("Unable to start REPL");
=======
            let (_, _, project_manifest, _) =
                load_session(manifest_path, start_repl, &Network::Devnet)
                    .expect("Unable to start REPL");
>>>>>>> 56d34d80
            if hints_enabled {
                display_post_poke_hint();
            }
            if project_manifest.project.telemetry {
                #[cfg(feature = "telemetry")]
                telemetry_report_event(DeveloperUsageEvent::PokeExecuted(
                    DeveloperUsageDigest::new(
                        &project_manifest.project.name,
                        &project_manifest.project.authors,
                    ),
                ));
            }
        }
        Command::Check(cmd) => {
            let manifest_path = get_manifest_path_or_exit(cmd.manifest_path);
            let start_repl = false;
<<<<<<< HEAD
            match load_session(&manifest_path, start_repl, &Network::Devnet) {
=======
            let project_manifest = match load_session(manifest_path, start_repl, &Network::Devnet) {
>>>>>>> 56d34d80
                Err(e) => {
                    println!("{}", e);
                    return;
                }
                Ok((session, _, manifest, output)) => {
                    if let Some(message) = output {
                        println!("{}", message);
                    }
                    println!(
                        "{} Syntax of {} contract(s) successfully checked",
                        green!("✔"),
                        session.settings.initial_contracts.len()
                    );
                    manifest
                }
            };
            if hints_enabled {
                display_post_check_hint();
            }
            if project_manifest.project.telemetry {
                #[cfg(feature = "telemetry")]
                telemetry_report_event(DeveloperUsageEvent::CheckExecuted(
                    DeveloperUsageDigest::new(
                        &project_manifest.project.name,
                        &project_manifest.project.authors,
                    ),
                ));
            }
        }
        Command::Test(cmd) => {
            let manifest_path = get_manifest_path_or_exit(cmd.manifest_path);
            let start_repl = false;
<<<<<<< HEAD
            let res = load_session(&manifest_path, start_repl, &Network::Devnet);
            let session = match res {
                Ok((session, _, output)) => {
=======
            let res = load_session(manifest_path.clone(), start_repl, &Network::Devnet);
            let (session, project_manifest) = match res {
                Ok((session, _, manifest, output)) => {
>>>>>>> 56d34d80
                    if let Some(message) = output {
                        println!("{}", message);
                    }
                    (session, manifest)
                }
                Err(e) => {
                    println!("{}", e);
                    return;
                }
            };
            let (success, _count) = match run_scripts(
                cmd.files,
                cmd.coverage,
                cmd.costs_report,
                cmd.watch,
                true,
                false,
                manifest_path,
                Some(session),
            ) {
                Ok(count) => (true, count),
                Err((_, count)) => (false, count),
            };
            if hints_enabled {
                display_tests_pro_tips_hint();
            }
            if project_manifest.project.telemetry {
                #[cfg(feature = "telemetry")]
                telemetry_report_event(DeveloperUsageEvent::TestSuiteExecuted(
                    DeveloperUsageDigest::new(
                        &project_manifest.project.name,
                        &project_manifest.project.authors,
                    ),
                    success,
                    _count,
                ));
            }
            if !success {
                process::exit(1)
            }
        }
        Command::Run(cmd) => {
            let manifest_path = get_manifest_path_or_exit(cmd.manifest_path);
            let start_repl = false;
            let res = load_session(&manifest_path, start_repl, &Network::Devnet);
            let session = match res {
                Ok((session, _, _, output)) => {
                    if let Some(message) = output {
                        println!("{}", message);
                    }
                    session
                }
                Err(e) => {
                    println!("{}", e);
                    return;
                }
            };
            let _ = run_scripts(
                vec![cmd.script],
                false,
                false,
                false,
                cmd.allow_wallets,
                cmd.allow_disk_write,
                manifest_path,
                Some(session),
            );
        }
        Command::Publish(deploy) => {
            let manifest_path = get_manifest_path_or_exit(deploy.manifest_path);

            let network = if deploy.devnet == true {
                Network::Devnet
            } else if deploy.testnet == true {
                Network::Testnet
            } else if deploy.mainnet == true {
                Network::Mainnet
            } else {
                panic!("Target deployment must be specified with --devnet, --testnet or --mainnet")
            };
<<<<<<< HEAD
            match publish_all_contracts(&manifest_path, network, true, 30) {
                Ok(results) => println!("{}", results.join("\n")),
                Err(results) => println!("{}", results.join("\n")),
=======
            let project_manifest = match publish_all_contracts(manifest_path, &network) {
                Ok((results, project_manifest)) => {
                    println!("{}", results.join("\n"));
                    project_manifest
                }
                Err(results) => {
                    println!("{}", results.join("\n"));
                    return;
                }
>>>>>>> 56d34d80
            };
            if project_manifest.project.telemetry {
                #[cfg(feature = "telemetry")]
                telemetry_report_event(DeveloperUsageEvent::ContractPublished(
                    DeveloperUsageDigest::new(
                        &project_manifest.project.name,
                        &project_manifest.project.authors,
                    ),
                    network,
                ));
            }
        }
        Command::Integrate(cmd) => {
            let manifest_path = get_manifest_path_or_exit(cmd.manifest_path);
            let devnet = DevnetOrchestrator::new(manifest_path, None);
            if devnet.manifest.project.telemetry {
                #[cfg(feature = "telemetry")]
                telemetry_report_event(DeveloperUsageEvent::DevnetExecuted(
                    DeveloperUsageDigest::new(
                        &devnet.manifest.project.name,
                        &devnet.manifest.project.authors,
                    ),
                ));
            }
            let _ = integrate::run_devnet(devnet, None, !cmd.no_dashboard);
            if hints_enabled {
                display_deploy_hint();
            }
        }
        Command::LSP => run_lsp(),
    };
}

fn get_manifest_path(path: Option<String>) -> Option<PathBuf> {
    if let Some(path) = path {
        let manifest_path = PathBuf::from(path);
        if !manifest_path.exists() {
            return None;
        }
        Some(manifest_path)
    } else {
        let mut current_dir = env::current_dir().unwrap();
        loop {
            current_dir.push("Clarinet.toml");

            if current_dir.exists() {
                return Some(current_dir);
            }
            current_dir.pop();

            if !current_dir.pop() {
                return None;
            }
        }
    }
}

fn get_manifest_path_or_exit(path: Option<String>) -> PathBuf {
    println!("");
    match get_manifest_path(path) {
        Some(manifest_path) => manifest_path,
        None => {
            println!("Could not find Clarinet.toml");
            process::exit(1);
        }
    }
}

fn execute_changes(changes: Vec<Changes>) {
    let mut shared_config = None;
    let mut path = PathBuf::new();

    for mut change in changes.into_iter() {
        match change {
            Changes::AddFile(options) => {
                if let Ok(entry) = fs::metadata(&options.path) {
                    if entry.is_file() {
                        println!(
                            "{}, file already exists at path {}",
                            red!("Skip creating file"),
                            options.path
                        );
                        continue;
                    }
                }
                println!("{}", options.comment);
                let mut file = File::create(options.path.clone()).expect("Unable to create file");
                file.write_all(options.content.as_bytes())
                    .expect("Unable to write file");
            }
            Changes::AddDirectory(options) => {
                println!("{}", options.comment);
                fs::create_dir_all(options.path.clone()).expect("Unable to create directory");
            }
            Changes::EditTOML(ref mut options) => {
                let mut config = match shared_config.take() {
                    Some(config) => config,
                    None => {
                        path = options.manifest_path.clone();
                        let file = File::open(path.clone()).unwrap();
                        let mut project_manifest_file_reader = BufReader::new(file);
                        let mut project_manifest_file = vec![];
                        project_manifest_file_reader
                            .read_to_end(&mut project_manifest_file)
                            .unwrap();
                        let project_manifest_file: ProjectManifestFile =
                            toml::from_slice(&project_manifest_file[..]).unwrap();
                        ProjectManifest::from_project_manifest_file(project_manifest_file)
                    }
                };

                let mut requirements = match config.project.requirements.take() {
                    Some(requirements) => requirements,
                    None => vec![],
                };
                for requirement in options.requirements_to_add.drain(..) {
                    if !requirements.contains(&requirement) {
                        requirements.push(requirement);
                    }
                }
                config.project.requirements = Some(requirements);

                for (contract_name, contract_config) in options.contracts_to_add.drain() {
                    config.contracts.insert(contract_name, contract_config);
                }

                shared_config = Some(config);
                println!("{}", options.comment);
            }
        }
    }

    if let Some(config) = shared_config {
        let toml = toml::to_string(&config).unwrap();
        let mut file = File::create(path).unwrap();
        file.write_all(&toml.as_bytes()).unwrap();
        file.sync_all().unwrap();
    }
}

fn display_separator() {
    println!("{}", yellow!("----------------------------"));
}

fn display_hint_header() {
    display_separator();
    println!("{}", yellow!("Hint: what's next?"));
}

fn display_hint_footer() {
    println!(
        "{}",
        yellow!("Disable these hints with the env var CLARINET_DISABLE_HINTS=1")
    );
    display_separator();
}

fn display_post_check_hint() {
    println!("");
    display_hint_header();
    println!(
        "{}",
        yellow!("Once you are ready to write TypeScript unit tests for your contract, run the following command:\n")
    );
    println!("{}", blue!("  $ clarinet test"));
    println!(
        "{}",
        yellow!("    Run all run tests in the ./tests folder.\n")
    );
    println!("{}", yellow!("Find more information on testing with Clarinet here: https://docs.hiro.so/smart-contracts/clarinet#testing-with-the-test-harness"));
    display_hint_footer();
}

fn display_post_poke_hint() {
    println!("");
    display_hint_header();
    println!(
        "{}",
        yellow!("Once your are ready to write your contracts, run the following commands:\n")
    );
    println!("{}", blue!("  $ clarinet contract new <contract-name>"));
    println!(
        "{}",
        yellow!("    Create new contract scaffolding, including test files.\n")
    );

    println!("{}", blue!("  $ clarinet check"));
    println!(
        "{}",
        yellow!("    Check contract syntax for all files in ./contracts.\n")
    );

    println!("{}", yellow!("Find more information on writing contracts with Clarinet here: https://docs.hiro.so/smart-contracts/clarinet#developing-a-clarity-smart-contract"));
    display_hint_footer();
}

fn display_tests_pro_tips_hint() {
    println!("");
    display_separator();
    println!(
        "{}",
        yellow!("Check out the pro tips to improve your testing process:\n")
    );

    println!("{}", blue!("  $ clarinet test --watch"));
    println!(
        "{}",
        yellow!("    Watch for file changes an re-run all tests.\n")
    );

    println!("{}", blue!("  $ clarinet test --costs"));
    println!(
        "{}",
        yellow!("    Run a cost analysis of the contracts covered by tests.\n")
    );

    println!("{}", blue!("  $ clarinet test --coverage"));
    println!(
        "{}",
        yellow!("    Measure test coverage with the LCOV tooling suite.\n")
    );

    println!("{}", yellow!("Once you are ready to test your contracts on a local developer network, run the following:\n"));

    println!("{}", blue!("  $ clarinet integrate"));
    println!(
        "{}",
        yellow!("    Deploy all contracts to a local dockerized blockchain setup (Devnet).\n")
    );

    println!("{}", yellow!("Find more information on testing with Clarinet here: https://docs.hiro.so/smart-contracts/clarinet#testing-with-clarinet"));
    display_hint_footer();
}

fn display_deploy_hint() {
    println!("");
    display_hint_header();
    println!(
        "{}",
        yellow!("Once your contracts are ready to be deployed, you can run the following:")
    );

    println!("{}", blue!("  $ clarinet deploy --testnet"));
    println!(
        "{}",
        yellow!("    Deploy all contracts to the testnet network.\n")
    );

    println!("{}", blue!("  $ clarinet deploy --mainnet"));
    println!(
        "{}",
        yellow!("    Deploy all contracts to the mainnet network.\n")
    );

    println!(
        "{}",
        yellow!("Keep in mind, you can configure networks by editing the TOML files in the ./settings folder")
    );
    println!(
        "{}",
        yellow!("Find more information on the DevNet here: https://docs.hiro.so/smart-contracts/devnet/")
    );
    display_hint_footer();
}<|MERGE_RESOLUTION|>--- conflicted
+++ resolved
@@ -19,14 +19,9 @@
 use clap::Parser;
 use toml;
 
-<<<<<<< HEAD
-#[derive(Parser, PartialEq, Clone, Debug)]
-=======
 #[cfg(feature = "telemetry")]
 use super::telemetry::{telemetry_report_event, DeveloperUsageDigest, DeveloperUsageEvent};
-
-#[derive(Clap, PartialEq, Clone, Debug)]
->>>>>>> 56d34d80
+#[derive(Parser, PartialEq, Clone, Debug)]
 #[clap(version = option_env!("CARGO_PKG_VERSION").expect("Unable to detect version"))]
 struct Opts {
     #[clap(subcommand)]
@@ -208,9 +203,6 @@
 }
 
 pub fn main() {
-<<<<<<< HEAD
-    let args: Opts = Opts::parse();
-=======
     let opts: Opts = match Opts::try_parse() {
         Ok(opts) => opts,
         Err(_e) => {
@@ -236,7 +228,6 @@
             process::exit(1);
         }
     };
->>>>>>> 56d34d80
 
     let hints_enabled = if env::var("CLARINET_DISABLE_HINTS") == Ok("1".into()) {
         false
@@ -244,7 +235,7 @@
         true
     };
 
-    match args.command {
+    match opts.command {
         Command::New(project_opts) => {
             let current_path = {
                 let current_dir = env::current_dir().expect("Unable to read current directory");
@@ -348,12 +339,12 @@
                     .max_blocking_threads(32)
                     .build()
                     .unwrap();
-
+                let mut retrieved = BTreeSet::new();
                 let res = rt.block_on(session.resolve_link(&repl::settings::InitialLink {
                     contract_id: fork_contract.contract_id.clone(),
                     stacks_node_addr: None,
                     cache: None,
-                }));
+                }, &mut retrieved));
                 let contracts = res.unwrap();
                 let mut changes = vec![];
                 for (contract_id, code, deps) in contracts.into_iter() {
@@ -389,14 +380,9 @@
         Command::Poke(cmd) | Command::Console(cmd) => {
             let manifest_path = get_manifest_path_or_exit(cmd.manifest_path);
             let start_repl = true;
-<<<<<<< HEAD
-            load_session(&manifest_path, start_repl, &Network::Devnet)
-                .expect("Unable to start REPL");
-=======
             let (_, _, project_manifest, _) =
-                load_session(manifest_path, start_repl, &Network::Devnet)
+                load_session(&manifest_path, start_repl, &Network::Devnet)
                     .expect("Unable to start REPL");
->>>>>>> 56d34d80
             if hints_enabled {
                 display_post_poke_hint();
             }
@@ -413,11 +399,7 @@
         Command::Check(cmd) => {
             let manifest_path = get_manifest_path_or_exit(cmd.manifest_path);
             let start_repl = false;
-<<<<<<< HEAD
-            match load_session(&manifest_path, start_repl, &Network::Devnet) {
-=======
-            let project_manifest = match load_session(manifest_path, start_repl, &Network::Devnet) {
->>>>>>> 56d34d80
+            let project_manifest = match load_session(&manifest_path, start_repl, &Network::Devnet) {
                 Err(e) => {
                     println!("{}", e);
                     return;
@@ -450,15 +432,9 @@
         Command::Test(cmd) => {
             let manifest_path = get_manifest_path_or_exit(cmd.manifest_path);
             let start_repl = false;
-<<<<<<< HEAD
             let res = load_session(&manifest_path, start_repl, &Network::Devnet);
-            let session = match res {
-                Ok((session, _, output)) => {
-=======
-            let res = load_session(manifest_path.clone(), start_repl, &Network::Devnet);
             let (session, project_manifest) = match res {
                 Ok((session, _, manifest, output)) => {
->>>>>>> 56d34d80
                     if let Some(message) = output {
                         println!("{}", message);
                     }
@@ -539,12 +515,7 @@
             } else {
                 panic!("Target deployment must be specified with --devnet, --testnet or --mainnet")
             };
-<<<<<<< HEAD
-            match publish_all_contracts(&manifest_path, network, true, 30) {
-                Ok(results) => println!("{}", results.join("\n")),
-                Err(results) => println!("{}", results.join("\n")),
-=======
-            let project_manifest = match publish_all_contracts(manifest_path, &network) {
+            let project_manifest = match publish_all_contracts(&manifest_path, network, true, 30) {
                 Ok((results, project_manifest)) => {
                     println!("{}", results.join("\n"));
                     project_manifest
@@ -553,7 +524,6 @@
                     println!("{}", results.join("\n"));
                     return;
                 }
->>>>>>> 56d34d80
             };
             if project_manifest.project.telemetry {
                 #[cfg(feature = "telemetry")]
