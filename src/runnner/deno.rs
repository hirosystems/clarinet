use super::api_v1::SessionArtifacts;
use super::{api_v1, costs, DeploymentCache};
use clarity_repl::clarity::coverage::CoverageReporter;
use clarity_repl::clarity::types;
use clarity_repl::repl::Session;
use deno::ast;
use deno::colors;
use deno::create_main_worker;
use deno::file_watcher::{self, ResolutionResult};
use deno::fs_util;
use deno::module_graph::{self, GraphBuilder, Module};
use deno::specifier_handler::FetchHandler;
use deno::tokio_util;
use deno::tools;
use deno::tools::coverage::CoverageCollector;
use deno::tools::test_runner::{self, create_reporter, TestEvent, TestMessage, TestResult};
use deno::tsc::{op, State};
use deno::File;
use deno::Flags;
use deno::MediaType;
use deno::ProgramState;
use deno_core::error::AnyError;
use deno_core::futures::future;
use deno_core::futures::stream;
use deno_core::futures::FutureExt;
use deno_core::futures::StreamExt;
use deno_core::op_sync;
use deno_core::serde_json::{self, json, Value};
use deno_core::url::Url;
use deno_core::ModuleSpecifier;
use deno_core::{OpFn, OpState};
use deno_runtime::permissions::Permissions;
use regex::Regex;
use serde::de::DeserializeOwned;
use serde::Serialize;
use std::collections::{btree_map::Entry, BTreeMap};
use std::collections::{HashMap, HashSet};
use std::convert::TryFrom;
use std::fmt::Write;
use std::ops::Index;
use std::path::Path;
use std::path::PathBuf;
use std::rc::Rc;
use std::sync::mpsc::channel;
use std::sync::mpsc::Sender;
use std::sync::Arc;
use std::sync::Mutex;
use swc_common::comments::CommentKind;

<<<<<<< HEAD
mod sessions {
    use super::TransactionArgs;
    use crate::poke::load_session_settings;
    use crate::types::{ChainConfig, ProjectManifest, StacksNetwork};
    use clarity_repl::clarity::analysis::ContractAnalysis;
    use clarity_repl::repl::settings::Account;
    use clarity_repl::repl::{self, Session};
    use deno_core::error::AnyError;
    use std::collections::HashMap;
    use std::env;
    use std::fs;
    use std::path::PathBuf;
    use std::sync::Mutex;

    lazy_static! {
        pub static ref SESSIONS: Mutex<HashMap<u32, (String, Session)>> =
            Mutex::new(HashMap::new());
        pub static ref SESSION_TEMPLATE: Mutex<Vec<Session>> = Mutex::new(vec![]);
    }

    pub fn reset() {
        SESSION_TEMPLATE.lock().unwrap().clear();
        SESSIONS.lock().unwrap().clear();
    }

    pub fn handle_setup_chain(
        manifest_path: &PathBuf,
        name: String,
        includes_pre_deployment_steps: bool,
    ) -> Result<(u32, Vec<Account>, Vec<(ContractAnalysis, String, String)>), AnyError> {
        let mut sessions = SESSIONS.lock().unwrap();
        let session_id = sessions.len() as u32;
        let session_templated = {
            let res = SESSION_TEMPLATE.lock().unwrap();
            !res.is_empty()
        };
        let can_use_cache = !includes_pre_deployment_steps && session_templated;
        let should_update_cache = !includes_pre_deployment_steps;

        let (mut session, contracts) = if !can_use_cache {
            let (mut session_settings, _, _) =
                load_session_settings(&manifest_path, &StacksNetwork::Devnet)
                    .expect("Unable to load manifest");
            session_settings.lazy_initial_contracts_interpretation = includes_pre_deployment_steps;
            let mut session = Session::new(session_settings.clone());
            let (_, contracts) = match session.start() {
                Ok(res) => res,
                Err(e) => {
                    std::process::exit(1);
                }
            };
            if should_update_cache {
                SESSION_TEMPLATE.lock().unwrap().push(session.clone());
            }
            (session, contracts)
        } else {
            let session = SESSION_TEMPLATE.lock().unwrap().last().unwrap().clone();
            let contracts = session.initial_contracts_analysis.clone();
            (session, contracts)
        };

        if !includes_pre_deployment_steps {
            session.advance_chain_tip(1);
        }

        let accounts = session.settings.initial_accounts.clone();
        sessions.insert(session_id, (name, session));
        Ok((session_id, accounts, contracts))
    }

    pub fn complete_setup_chain(
        session_id: u32,
    ) -> Result<(u32, Vec<Account>, Vec<(ContractAnalysis, String, String)>), AnyError> {
        let mut sessions = SESSIONS.lock().unwrap();
        match sessions.get_mut(&session_id) {
            Some((_, session)) => {
                let (_, contracts) = session
                    .interpret_initial_contracts()
                    .expect("Unable to load contracts");
                session.advance_chain_tip(1);
                let accounts = session.settings.initial_accounts.clone();
                Ok((session_id, accounts, contracts))
            }
            _ => unreachable!(),
        }
    }

    pub fn handle_setup_chain_legacy(
        manifest_path: &PathBuf,
        name: String,
        transactions: Vec<TransactionArgs>,
    ) -> Result<(u32, Vec<Account>, Vec<(ContractAnalysis, String, String)>), AnyError> {
        let mut sessions = SESSIONS.lock().unwrap();
        let session_id = sessions.len() as u32;
        let session_templated = {
            let res = SESSION_TEMPLATE.lock().unwrap();
            !res.is_empty()
        };
        let can_use_cache = transactions.is_empty() && session_templated;
        let should_update_cache = transactions.is_empty();

        let (mut session, contracts) = if !can_use_cache {
            let mut settings = repl::SessionSettings::default();
            let mut project_path = manifest_path.clone();
            project_path.pop();

            let mut chain_config_path = project_path.clone();
            chain_config_path.push("settings");
            chain_config_path.push("Devnet.toml");

            let project_config = ProjectManifest::from_path(manifest_path);
            let chain_config = ChainConfig::from_path(&chain_config_path, &StacksNetwork::Devnet);

            let mut deployer_address = None;
            let mut initial_deployer = None;

            for (name, account) in chain_config.accounts.iter() {
                let account = repl::settings::Account {
                    name: name.clone(),
                    balance: account.balance,
                    address: account.address.clone(),
                    mnemonic: account.mnemonic.clone(),
                    derivation: account.derivation.clone(),
                };
                if name == "deployer" {
                    initial_deployer = Some(account.clone());
                    deployer_address = Some(account.address.clone());
                }
                settings.initial_accounts.push(account);
            }

            for tx in transactions.iter() {
                let deployer = Some(tx.sender.clone());
                if let Some(ref deploy_contract) = tx.deploy_contract {
                    settings
                        .initial_contracts
                        .push(repl::settings::InitialContract {
                            code: deploy_contract.code.clone(),
                            path: "".into(),
                            name: Some(deploy_contract.name.clone()),
                            deployer,
                        });
                }
                // if let Some(ref contract_call) tx.contract_call {
                // TODO(lgalabru): initial_tx_sender
                //   let code = format!("(contract-call? '{}.{} {} {})", initial_tx_sender, contract_call.contract, contract_call.method, contract_call.args.join(" "));
                //   settings
                //     .initial_contracts
                //     .push(repl::settings::InitialContract {
                //         code: code,
                //         name: Some(name.clone()),
                //         deployer: tx.sender.clone(),
                //     });
                // }
            }

            for name in project_config.ordered_contracts().iter() {
                let config = project_config.contracts.get(name).unwrap();
                let mut contract_path = project_path.clone();
                contract_path.push(&config.path);

                let code = fs::read_to_string(&contract_path).unwrap();

                settings
                    .initial_contracts
                    .push(repl::settings::InitialContract {
                        code: code,
                        path: contract_path.to_str().unwrap().into(),
                        name: Some(name.clone()),
                        deployer: deployer_address.clone(),
                    });
            }
            settings.initial_deployer = initial_deployer;
            settings.repl_settings = project_config.repl_settings;
            settings.include_boot_contracts = vec![
                "pox".to_string(),
                format!("costs-v{}", settings.repl_settings.costs_version),
                "bns".to_string(),
            ];
            let mut session = Session::new(settings.clone());
            let (_, contracts) = match session.start() {
                Ok(res) => res,
                Err(e) => {
                    std::process::exit(1);
                }
            };
            if should_update_cache {
                SESSION_TEMPLATE.lock().unwrap().push(session.clone());
            }
            (session, contracts)
        } else {
            let session = SESSION_TEMPLATE.lock().unwrap().last().unwrap().clone();
            let contracts = session.initial_contracts_analysis.clone();
            (session, contracts)
        };

        session.advance_chain_tip(1);
        let accounts = session.settings.initial_accounts.clone();
        sessions.insert(session_id, (name, session));
        Ok((session_id, accounts, contracts))
    }

    pub fn perform_block<F, R>(session_id: u32, handler: F) -> Result<R, AnyError>
    where
        F: FnOnce(&str, &mut Session) -> Result<R, AnyError>,
    {
        let mut sessions = SESSIONS.lock().unwrap();
        match sessions.get_mut(&session_id) {
            None => {
                println!("Error: unable to retrieve session");
                panic!()
            }
            Some((name, ref mut session)) => handler(name.as_str(), session),
        }
    }
}
=======
use crate::deployment::types::DeploymentSpecification;
use crate::types::ProjectManifest;
>>>>>>> d8cf6c25

pub async fn do_run_scripts(
    include: Vec<String>,
    include_coverage: bool,
    include_costs_report: bool,
    watch: bool,
    allow_wallets: bool,
    allow_disk_write: bool,
    manifest: &ProjectManifest,
    cache: DeploymentCache,
) -> Result<u32, AnyError> {
    let mut flags = Flags::default();
    flags.unstable = true;
    flags.reload = true;
    if allow_disk_write {
        let mut write_path = manifest.get_project_root_dir();
        write_path.push("artifacts");
        let _ = std::fs::create_dir_all(&write_path);
        flags.allow_write = Some(vec![write_path])
    }
    let program_state = ProgramState::build(flags.clone()).await?;
    let permissions = Permissions::from_options(&flags.clone().into());
    let project_path = manifest.get_project_root_dir();
    let cwd = Path::new(&project_path);
    let mut include = if include.is_empty() {
        vec!["tests".into()]
    } else {
        include.clone()
    };

    let allow_none = true;
    let no_run = false;
    let concurrent_jobs = num_cpus::get();
    let quiet = false;
    let filter: Option<String> = None;
    let fail_fast = true;
    let lib = if flags.unstable {
        module_graph::TypeLib::UnstableDenoWindow
    } else {
        module_graph::TypeLib::DenoWindow
    };

    if watch {
        let handler = Arc::new(Mutex::new(FetchHandler::new(
            &program_state,
            Permissions::allow_all(),
            Permissions::allow_all(),
        )?));

        include.push("contracts".into());

        let paths_to_watch: Vec<_> = include.iter().map(PathBuf::from).collect();

        let resolver = |changed: Option<Vec<PathBuf>>| {
            let doc_modules_result = test_runner::collect_test_module_specifiers(
                include.clone(),
                &cwd,
                is_supported_ext,
            );

            let test_modules_result = test_runner::collect_test_module_specifiers(
                include.clone(),
                &cwd,
                test_runner::is_supported,
            );

            let paths_to_watch = paths_to_watch.clone();
            let paths_to_watch_clone = paths_to_watch.clone();

            let handler = handler.clone();
            let program_state = program_state.clone();
            let files_changed = changed.is_some();
            async move {
                let doc_modules = doc_modules_result?;

                let test_modules = test_modules_result?;

                let mut paths_to_watch = paths_to_watch_clone;
                let mut modules_to_reload = if files_changed {
                    Vec::new()
                } else {
                    test_modules
                        .iter()
                        .filter_map(|url| deno_core::resolve_url(url.as_str()).ok())
                        .collect()
                };

                let mut builder = GraphBuilder::new(
                    handler,
                    program_state.maybe_import_map.clone(),
                    program_state.lockfile.clone(),
                );
                for specifier in test_modules.iter() {
                    builder.add(specifier, false).await?;
                }
                let graph = builder.get_graph();

                for specifier in test_modules {
                    fn get_dependencies<'a>(
                        graph: &'a module_graph::Graph,
                        module: &'a Module,
                        // This needs to be accessible to skip getting dependencies if they're already there,
                        // otherwise this will cause a stack overflow with circular dependencies
                        output: &mut HashSet<&'a ModuleSpecifier>,
                    ) -> Result<(), AnyError> {
                        for dep in module.dependencies.values() {
                            if let Some(specifier) = &dep.maybe_code {
                                if !output.contains(specifier) {
                                    output.insert(specifier);

                                    get_dependencies(
                                        &graph,
                                        graph.get_specifier(specifier)?,
                                        output,
                                    )?;
                                }
                            }
                            if let Some(specifier) = &dep.maybe_type {
                                if !output.contains(specifier) {
                                    output.insert(specifier);

                                    get_dependencies(
                                        &graph,
                                        graph.get_specifier(specifier)?,
                                        output,
                                    )?;
                                }
                            }
                        }

                        Ok(())
                    }

                    // This test module and all it's dependencies
                    let mut modules = HashSet::new();
                    modules.insert(&specifier);
                    get_dependencies(&graph, graph.get_specifier(&specifier)?, &mut modules)?;

                    paths_to_watch.extend(
                        modules
                            .iter()
                            .filter_map(|specifier| specifier.to_file_path().ok()),
                    );

                    if let Some(changed) = &changed {
                        for path in changed.iter().filter_map(|path| {
                            deno_core::resolve_url_or_path(&path.to_string_lossy()).ok()
                        }) {
                            if path.path().ends_with(".clar") {
                                modules_to_reload.push(specifier.clone());
                            } else {
                                if modules.contains(&&path) {
                                    modules_to_reload.push(specifier);
                                    break;
                                }
                            }
                        }
                    }
                }

                Ok((paths_to_watch, modules_to_reload))
            }
            .map(move |result| match result {
                Ok((paths_to_watch, modules_to_reload)) => ResolutionResult::Restart {
                    paths_to_watch,
                    result: Ok(modules_to_reload),
                },
                Err(e) => ResolutionResult::Restart {
                    paths_to_watch,
                    result: Err(e),
                },
            })
        };

        file_watcher::watch_func(
            resolver,
            |modules_to_reload| {
                // Clear the screen
                print!("{esc}c", esc = 27 as char);
                // Clear eventual previous sessions
                run_scripts(
                    program_state.clone(),
                    permissions.clone(),
                    lib.clone(),
                    modules_to_reload.clone(),
                    modules_to_reload,
                    no_run,
                    fail_fast,
                    quiet,
                    true,
                    filter.clone(),
                    concurrent_jobs,
                    allow_wallets,
                    None,
                )
                .map(|mut res| {
                    match res.as_mut() {
                        Ok((success, sessions_artifacts)) if *success => {
                            if include_costs_report {
                                costs::display_costs_report(sessions_artifacts)
                            }
                        }
                        _ => {}
                    };
                    res.map(|_| ())
                })
            },
            "Test",
        )
        .await?;
    } else {
        let doc_modules = vec![];

        let test_modules = test_runner::collect_test_module_specifiers(
            include.clone(),
            &cwd,
            tools::test_runner::is_supported,
        )?;

        let (success, sessions_artifacts) = run_scripts(
            program_state.clone(),
            permissions,
            lib,
            doc_modules,
            test_modules,
            no_run,
            fail_fast,
            quiet,
            allow_none,
            filter,
            concurrent_jobs,
            allow_wallets,
            Some(cache.clone()),
        )
        .await?;

        if !success {
            std::process::exit(1);
        }

        if include_coverage {
            let mut coverage_reporter = CoverageReporter::new();
            for (contract_id, analysis_artifacts) in cache.contracts_artifacts.iter() {
                coverage_reporter
                    .asts
                    .insert(contract_id.clone(), analysis_artifacts.ast.clone());
            }
            for (contract_id, (_, contract_path)) in cache.deployment.contracts.iter() {
                coverage_reporter
                    .contract_paths
                    .insert(contract_id.name.to_string(), contract_path.clone());
            }
            for mut artifact in sessions_artifacts.into_iter() {
                coverage_reporter
                    .reports
                    .append(&mut artifact.coverage_reports);
            }
            coverage_reporter.write_lcov_file("coverage.lcov");
        }

        if include_costs_report {
            // costs::display_costs_report()
        }
    }
    Ok(0 as u32)
}

pub fn is_supported_ext(path: &Path) -> bool {
    if let Some(ext) = fs_util::get_extension(path) {
        matches!(ext.as_str(), "ts" | "js" | "clar")
    } else {
        false
    }
}

#[allow(clippy::too_many_arguments)]
pub async fn run_scripts(
    program_state: Arc<ProgramState>,
    permissions: Permissions,
    lib: module_graph::TypeLib,
    doc_modules: Vec<ModuleSpecifier>,
    test_modules: Vec<ModuleSpecifier>,
    no_run: bool,
    fail_fast: bool,
    quiet: bool,
    allow_none: bool,
    filter: Option<String>,
    concurrent_jobs: usize,
    allow_wallets: bool,
    cache: Option<DeploymentCache>,
) -> Result<(bool, Vec<SessionArtifacts>), AnyError> {
    if !doc_modules.is_empty() {
        let mut test_programs = Vec::new();

        let blocks_regex = Regex::new(r"```([^\n]*)\n([\S\s]*?)```")?;
        let lines_regex = Regex::new(r"(?:\* ?)(?:\# ?)?(.*)")?;

        for specifier in &doc_modules {
            let mut fetch_permissions = Permissions::allow_all();
            let file = program_state
                .file_fetcher
                .fetch(&specifier, &mut fetch_permissions)
                .await?;

            let parsed_module =
                ast::parse(&file.specifier.as_str(), &file.source, &file.media_type)?;

            let mut comments = parsed_module.get_comments();
            comments.sort_by_key(|comment| {
                let location = parsed_module.get_location(&comment.span);
                location.line
            });

            for comment in comments {
                if comment.kind != CommentKind::Block || !comment.text.starts_with('*') {
                    continue;
                }

                for block in blocks_regex.captures_iter(&comment.text) {
                    let body = block.get(2).unwrap();
                    let text = body.as_str();

                    // TODO(caspervonb) generate an inline source map
                    let mut source = String::new();
                    for line in lines_regex.captures_iter(&text) {
                        let text = line.get(1).unwrap();
                        source.push_str(&format!("{}\n", text.as_str()));
                    }

                    source.push_str("export {};");

                    let element = block.get(0).unwrap();
                    let span = comment
                        .span
                        .from_inner_byte_pos(element.start(), element.end());
                    let location = parsed_module.get_location(&span);

                    let specifier = deno_core::resolve_url_or_path(&format!(
                        "{}${}-{}",
                        location.filename,
                        location.line,
                        location.line + element.as_str().split('\n').count(),
                    ))?;

                    let file = File {
                        local: specifier.to_file_path().unwrap(),
                        maybe_types: None,
                        media_type: MediaType::TypeScript, // media_type.clone(),
                        source: source.clone(),
                        specifier: specifier.clone(),
                    };

                    program_state.file_fetcher.insert_cached(file.clone());
                    test_programs.push(file.specifier.clone());
                }
            }
        }

        program_state
            .prepare_module_graph(
                test_programs.clone(),
                lib.clone(),
                Permissions::allow_all(),
                permissions.clone(),
                program_state.maybe_import_map.clone(),
            )
            .await?;
    } else if test_modules.is_empty() {
        println!("No matching test modules found");
        if !allow_none {
            std::process::exit(1);
        }

        return Ok((false, vec![]));
    }

    let execution_result = program_state
        .prepare_module_graph(
            test_modules.clone(),
            lib.clone(),
            Permissions::allow_all(),
            permissions.clone(),
            program_state.maybe_import_map.clone(),
        )
        .await;
    if let Err(e) = execution_result {
        println!("{}", e);
        return Err(e);
    }

    if no_run {
        return Ok((false, vec![]));
    }

    // Because scripts, and therefore worker.execute cannot detect unresolved promises at the moment
    // we generate a module for the actual test execution.
    let test_options = json!({
        "disableLog": quiet,
        "filter": filter,
    });

    let test_module = deno_core::resolve_path("$deno$test.js")?;
    let test_source = format!("await Deno[Deno.internal].runTests({});", test_options);
    let test_file = File {
        local: test_module.to_file_path().unwrap(),
        maybe_types: None,
        media_type: MediaType::JavaScript,
        source: test_source.clone(),
        specifier: test_module.clone(),
    };

    program_state.file_fetcher.insert_cached(test_file);

    let (sender, receiver) = channel::<TestEvent>();

    let join_handles = test_modules.iter().map(move |main_module| {
        let program_state = program_state.clone();
        let main_module = main_module.clone();
        let test_module = test_module.clone();
        let permissions = permissions.clone();
        let sender = sender.clone();
        let cache = cache.clone();

        tokio::task::spawn_blocking(move || {
            let join_handle = std::thread::spawn(move || {
                let future = api_v1::run_bridge(
                    program_state,
                    main_module,
                    test_module,
                    permissions,
                    sender,
                    allow_wallets,
                    cache,
                );

                tokio_util::run_basic(future)
            });

            join_handle.join().unwrap()
        })
    });

    let join_futures = stream::iter(join_handles)
        .buffer_unordered(concurrent_jobs)
        .collect::<Vec<Result<Result<Vec<SessionArtifacts>, AnyError>, tokio::task::JoinError>>>();

    let mut reporter = create_reporter(concurrent_jobs > 1);
    let handler = {
        tokio::task::spawn_blocking(move || {
            let mut used_only = false;
            let mut has_error = false;
            let mut planned = 0;
            let mut reported = 0;

            for event in receiver.iter() {
                match event.message.clone() {
                    TestMessage::Plan {
                        pending,
                        filtered: _,
                        only,
                    } => {
                        if only {
                            used_only = true;
                        }

                        planned += pending;
                    }
                    TestMessage::Result {
                        name: _,
                        duration: _,
                        result,
                    } => {
                        reported += 1;

                        if let TestResult::Failed(_) = result {
                            has_error = true;
                        }
                    }
                    _ => {}
                }

                reporter.visit_event(event);

                if has_error && fail_fast {
                    break;
                }
            }

            if planned > reported {
                has_error = true;
            }

            reporter.done();

            if planned > reported {
                has_error = true;
            }

            if used_only {
                println!(
                    "{} because the \"only\" option was used\n",
                    colors::red("FAILED")
                );

                has_error = true;
            }

            has_error
        })
    };

    let (result, mut join_results) = future::join(handler, join_futures).await;

<<<<<<< HEAD
    if let Some(e) = join_errors.next() {
        Err(e)
    } else {
        Ok(result.unwrap_or(false))
    }
}

pub async fn run_script(
    program_state: Arc<ProgramState>,
    main_module: ModuleSpecifier,
    test_module: ModuleSpecifier,
    permissions: Permissions,
    channel: Sender<TestEvent>,
    manifest_path: PathBuf,
    allow_wallets: bool,
    session: Option<Session>,
) -> Result<(), AnyError> {
    let mut worker = create_main_worker(&program_state, main_module.clone(), permissions, true);

    if let Some(template) = session {
        sessions::SESSION_TEMPLATE
            .lock()
            .unwrap()
            .push(template.clone());
    }

    {
        let js_runtime = &mut worker.js_runtime;
        js_runtime.register_op("setup_chain", deno_core::op_sync(setup_chain_legacy));
        js_runtime.register_op("start_setup_chain", deno_core::op_sync(start_chain_setup));
        js_runtime.register_op(
            "complete_setup_chain",
            deno_core::op_sync(complete_chain_setup),
        );
        js_runtime.register_op("mine_block", deno_core::op_sync(mine_block));
        js_runtime.register_op("mine_empty_blocks", deno_core::op_sync(mine_empty_blocks));
        js_runtime.register_op("call_read_only_fn", deno_core::op_sync(call_read_only_fn));
        js_runtime.register_op("get_assets_maps", deno_core::op_sync(get_assets_maps));
        js_runtime.sync_ops_cache();

        js_runtime.op_state().borrow_mut().put(manifest_path);

        js_runtime.op_state().borrow_mut().put(allow_wallets);

        js_runtime
            .op_state()
            .borrow_mut()
            .put::<Sender<TestEvent>>(channel.clone());
    }

    let mut maybe_coverage_collector = if let Some(ref coverage_dir) = program_state.coverage_dir {
        let session = worker.create_inspector_session().await;
        let coverage_dir = PathBuf::from(coverage_dir);
        let mut coverage_collector = CoverageCollector::new(coverage_dir, session);
        worker
            .with_event_loop(coverage_collector.start_collecting().boxed_local())
            .await?;

        Some(coverage_collector)
    } else {
        None
    };

    let execute_result = worker.execute_module(&main_module).await;
    if let Err(e) = execute_result {
        println!("{}", e);
        return Err(e);
    }

    let execute_result = worker.execute("window.dispatchEvent(new Event('load'))");
    if let Err(e) = execute_result {
        println!("{}", e);
        return Err(e);
    }

    let execute_result = worker.execute_module(&test_module).await;
    if let Err(e) = execute_result {
        println!("{}", e);
        return Err(e);
    }

    let execute_result = worker
        .run_event_loop(maybe_coverage_collector.is_none())
        .await;
    if let Err(e) = execute_result {
        println!("{}", e);
        return Err(e);
    }

    let execute_result = worker.execute("window.dispatchEvent(new Event('unload'))");
    if let Err(e) = execute_result {
        println!("{}", e);
        return Err(e);
    }

    if let Some(coverage_collector) = maybe_coverage_collector.as_mut() {
        let execute_result = worker
            .with_event_loop(coverage_collector.stop_collecting().boxed_local())
            .await;
        if let Err(e) = execute_result {
            println!("{}", e);
            return Err(e);
        }
    }

    Ok(())
}

#[derive(Debug, Deserialize)]
#[serde(rename_all = "camelCase")]
struct SetupChainArgsLegacy {
    name: String,
    transactions: Vec<TransactionArgs>,
}

// We need to keep this flow untouched, to maintain backward compatibility with test suites
// relying on this previous flow (v0.24.0).
// See `start_chain_setup` for the new flow.
fn setup_chain_legacy(state: &mut OpState, args: Value, _: ()) -> Result<String, AnyError> {
    let manifest_path = state.borrow::<PathBuf>();
    let args: SetupChainArgsLegacy =
        serde_json::from_value(args).expect("Invalid request from JavaScript for \"op_load\".");
    let (session_id, accounts, contracts) =
        sessions::handle_setup_chain_legacy(manifest_path, args.name, args.transactions)?;
    let serialized_contracts = contracts.iter().map(|(a, s, _)| json!({
      "contract_id": a.contract_identifier.to_string(),
      "contract_interface": a.contract_interface.clone(),
      "dependencies": a.dependencies.clone().into_iter().map(|c| c.to_string()).collect::<Vec<String>>(),
      "source": s
    })).collect::<Vec<_>>();

    let allow_wallets = state.borrow::<bool>();
    let accounts = if *allow_wallets { accounts } else { vec![] };

    Ok(json!({
        "session_id": session_id,
        "accounts": accounts,
        "contracts": serialized_contracts,
    })
    .to_string())
}

#[derive(Debug, Deserialize)]
#[serde(rename_all = "camelCase")]
struct SetupChainArgs {
    name: String,
    includes_pre_deployment_steps: bool,
}

// In this new flow, we want to improve the chain customizability.
// Instead of having an optional `preSetup` function, admitting a vector of transactions, a new
// function that will be providing a handle to the chain with the genesis accounts seeded.
fn start_chain_setup(state: &mut OpState, args: Value, _: ()) -> Result<String, AnyError> {
    let manifest_path = state.borrow::<PathBuf>();
    let args: SetupChainArgs =
        serde_json::from_value(args).expect("Invalid request from JavaScript for \"op_load\".");
    let (session_id, accounts, contracts) =
        sessions::handle_setup_chain(manifest_path, args.name, args.includes_pre_deployment_steps)?;
    let serialized_contracts = contracts.iter().map(|(a, s, _)| json!({
      "contract_id": a.contract_identifier.to_string(),
      "contract_interface": a.contract_interface.clone(),
      "dependencies": a.dependencies.clone().into_iter().map(|c| c.to_string()).collect::<Vec<String>>(),
      "source": s
    })).collect::<Vec<_>>();

    let allow_wallets = state.borrow::<bool>();
    let accounts = if *allow_wallets { accounts } else { vec![] };

    Ok(json!({
        "session_id": session_id,
        "accounts": accounts,
        "contracts": serialized_contracts,
    })
    .to_string())
}

#[derive(Debug, Deserialize)]
#[serde(rename_all = "camelCase")]
struct CompleteSetupChainArgs {
    session_id: u32,
}

// In this new flow, we want to improve the chain customizability.
// Instead of having an optional `preSetup` function, admitting a vector of transactions, a new
// function that will be providing a handle to the chain with the genesis accounts seeded.
fn complete_chain_setup(state: &mut OpState, args: Value, _: ()) -> Result<String, AnyError> {
    let args: CompleteSetupChainArgs =
        serde_json::from_value(args).expect("Invalid request from JavaScript for \"op_load\".");
    let (session_id, accounts, contracts) = sessions::complete_setup_chain(args.session_id)?;
    let serialized_contracts = contracts.iter().map(|(a, s, _)| json!({
      "contract_id": a.contract_identifier.to_string(),
      "contract_interface": a.contract_interface.clone(),
      "dependencies": a.dependencies.clone().into_iter().map(|c| c.to_string()).collect::<Vec<String>>(),
      "source": s
    })).collect::<Vec<_>>();

    let allow_wallets = state.borrow::<bool>();
    let accounts = if *allow_wallets { accounts } else { vec![] };

    Ok(json!({
        "session_id": session_id,
        "accounts": accounts,
        "contracts": serialized_contracts,
    })
    .to_string())
}

#[derive(Debug, Deserialize)]
#[serde(rename_all = "camelCase")]
struct MineBlockArgs {
    session_id: u32,
    transactions: Vec<TransactionArgs>,
}

#[derive(Debug, Deserialize)]
#[serde(rename_all = "camelCase")]
pub struct TransactionArgs {
    sender: String,
    contract_call: Option<ContractCallArgs>,
    deploy_contract: Option<DeployContractArgs>,
    transfer_stx: Option<TransferSTXArgs>,
}

#[derive(Debug, Deserialize)]
#[serde(rename_all = "camelCase")]
struct ContractCallArgs {
    contract: String,
    method: String,
    args: Vec<String>,
}

#[derive(Debug, Deserialize)]
#[serde(rename_all = "camelCase")]
struct DeployContractArgs {
    name: String,
    code: String,
}

#[derive(Debug, Deserialize)]
#[serde(rename_all = "camelCase")]
struct TransferSTXArgs {
    amount: u64,
    recipient: String,
}

fn value_to_string(value: &types::Value) -> String {
    use clarity_repl::clarity::types::{CharType, SequenceData, Value};

    match value {
        Value::Tuple(tup_data) => {
            let mut out = String::new();
            write!(out, "{{");
            for (i, (name, value)) in tup_data.data_map.iter().enumerate() {
                write!(out, "{}: {}", &**name, value_to_string(value));
                if i < tup_data.data_map.len() - 1 {
                    write!(out, ", ");
                }
            }
            write!(out, "}}");
            out
        }
        Value::Optional(opt_data) => match opt_data.data {
            Some(ref x) => format!("(some {})", value_to_string(&**x)),
            None => "none".to_string(),
        },
        Value::Response(res_data) => match res_data.committed {
            true => format!("(ok {})", value_to_string(&*res_data.data)),
            false => format!("(err {})", value_to_string(&*res_data.data)),
        },
        Value::Sequence(SequenceData::String(CharType::ASCII(data))) => {
            format!("\"{}\"", String::from_utf8(data.data.clone()).unwrap())
        }
        Value::Sequence(SequenceData::String(CharType::UTF8(data))) => {
            let mut result = String::new();
            for c in data.data.iter() {
                if c.len() > 1 {
                    // We escape extended charset
                    result.push_str(&format!("\\u{{{}}}", hash::to_hex(&c[..])));
                } else {
                    result.push(c[0] as char)
                }
            }
            format!("u\"{}\"", result)
        }
        Value::Sequence(SequenceData::List(list_data)) => {
            let mut out = String::new();
            write!(out, "[");
            for (ix, v) in list_data.data.iter().enumerate() {
                if ix > 0 {
                    write!(out, ", ");
                }
                write!(out, "{}", value_to_string(v));
            }
            write!(out, "]");
            out
=======
    let mut reports = vec![];
    let mut error = None;
    for mut res in join_results.drain(..) {
        if let Ok(Ok(artifacts)) = res.as_mut() {
            reports.append(artifacts);
        } else if let Ok(Err(e)) = res {
            error = Some(e);
            break;
>>>>>>> d8cf6c25
        }
    }

    if let Some(e) = error {
        Err(e)
    } else {
        Ok((result.unwrap_or(false), reports))
    }
}<|MERGE_RESOLUTION|>--- conflicted
+++ resolved
@@ -47,227 +47,8 @@
 use std::sync::Mutex;
 use swc_common::comments::CommentKind;
 
-<<<<<<< HEAD
-mod sessions {
-    use super::TransactionArgs;
-    use crate::poke::load_session_settings;
-    use crate::types::{ChainConfig, ProjectManifest, StacksNetwork};
-    use clarity_repl::clarity::analysis::ContractAnalysis;
-    use clarity_repl::repl::settings::Account;
-    use clarity_repl::repl::{self, Session};
-    use deno_core::error::AnyError;
-    use std::collections::HashMap;
-    use std::env;
-    use std::fs;
-    use std::path::PathBuf;
-    use std::sync::Mutex;
-
-    lazy_static! {
-        pub static ref SESSIONS: Mutex<HashMap<u32, (String, Session)>> =
-            Mutex::new(HashMap::new());
-        pub static ref SESSION_TEMPLATE: Mutex<Vec<Session>> = Mutex::new(vec![]);
-    }
-
-    pub fn reset() {
-        SESSION_TEMPLATE.lock().unwrap().clear();
-        SESSIONS.lock().unwrap().clear();
-    }
-
-    pub fn handle_setup_chain(
-        manifest_path: &PathBuf,
-        name: String,
-        includes_pre_deployment_steps: bool,
-    ) -> Result<(u32, Vec<Account>, Vec<(ContractAnalysis, String, String)>), AnyError> {
-        let mut sessions = SESSIONS.lock().unwrap();
-        let session_id = sessions.len() as u32;
-        let session_templated = {
-            let res = SESSION_TEMPLATE.lock().unwrap();
-            !res.is_empty()
-        };
-        let can_use_cache = !includes_pre_deployment_steps && session_templated;
-        let should_update_cache = !includes_pre_deployment_steps;
-
-        let (mut session, contracts) = if !can_use_cache {
-            let (mut session_settings, _, _) =
-                load_session_settings(&manifest_path, &StacksNetwork::Devnet)
-                    .expect("Unable to load manifest");
-            session_settings.lazy_initial_contracts_interpretation = includes_pre_deployment_steps;
-            let mut session = Session::new(session_settings.clone());
-            let (_, contracts) = match session.start() {
-                Ok(res) => res,
-                Err(e) => {
-                    std::process::exit(1);
-                }
-            };
-            if should_update_cache {
-                SESSION_TEMPLATE.lock().unwrap().push(session.clone());
-            }
-            (session, contracts)
-        } else {
-            let session = SESSION_TEMPLATE.lock().unwrap().last().unwrap().clone();
-            let contracts = session.initial_contracts_analysis.clone();
-            (session, contracts)
-        };
-
-        if !includes_pre_deployment_steps {
-            session.advance_chain_tip(1);
-        }
-
-        let accounts = session.settings.initial_accounts.clone();
-        sessions.insert(session_id, (name, session));
-        Ok((session_id, accounts, contracts))
-    }
-
-    pub fn complete_setup_chain(
-        session_id: u32,
-    ) -> Result<(u32, Vec<Account>, Vec<(ContractAnalysis, String, String)>), AnyError> {
-        let mut sessions = SESSIONS.lock().unwrap();
-        match sessions.get_mut(&session_id) {
-            Some((_, session)) => {
-                let (_, contracts) = session
-                    .interpret_initial_contracts()
-                    .expect("Unable to load contracts");
-                session.advance_chain_tip(1);
-                let accounts = session.settings.initial_accounts.clone();
-                Ok((session_id, accounts, contracts))
-            }
-            _ => unreachable!(),
-        }
-    }
-
-    pub fn handle_setup_chain_legacy(
-        manifest_path: &PathBuf,
-        name: String,
-        transactions: Vec<TransactionArgs>,
-    ) -> Result<(u32, Vec<Account>, Vec<(ContractAnalysis, String, String)>), AnyError> {
-        let mut sessions = SESSIONS.lock().unwrap();
-        let session_id = sessions.len() as u32;
-        let session_templated = {
-            let res = SESSION_TEMPLATE.lock().unwrap();
-            !res.is_empty()
-        };
-        let can_use_cache = transactions.is_empty() && session_templated;
-        let should_update_cache = transactions.is_empty();
-
-        let (mut session, contracts) = if !can_use_cache {
-            let mut settings = repl::SessionSettings::default();
-            let mut project_path = manifest_path.clone();
-            project_path.pop();
-
-            let mut chain_config_path = project_path.clone();
-            chain_config_path.push("settings");
-            chain_config_path.push("Devnet.toml");
-
-            let project_config = ProjectManifest::from_path(manifest_path);
-            let chain_config = ChainConfig::from_path(&chain_config_path, &StacksNetwork::Devnet);
-
-            let mut deployer_address = None;
-            let mut initial_deployer = None;
-
-            for (name, account) in chain_config.accounts.iter() {
-                let account = repl::settings::Account {
-                    name: name.clone(),
-                    balance: account.balance,
-                    address: account.address.clone(),
-                    mnemonic: account.mnemonic.clone(),
-                    derivation: account.derivation.clone(),
-                };
-                if name == "deployer" {
-                    initial_deployer = Some(account.clone());
-                    deployer_address = Some(account.address.clone());
-                }
-                settings.initial_accounts.push(account);
-            }
-
-            for tx in transactions.iter() {
-                let deployer = Some(tx.sender.clone());
-                if let Some(ref deploy_contract) = tx.deploy_contract {
-                    settings
-                        .initial_contracts
-                        .push(repl::settings::InitialContract {
-                            code: deploy_contract.code.clone(),
-                            path: "".into(),
-                            name: Some(deploy_contract.name.clone()),
-                            deployer,
-                        });
-                }
-                // if let Some(ref contract_call) tx.contract_call {
-                // TODO(lgalabru): initial_tx_sender
-                //   let code = format!("(contract-call? '{}.{} {} {})", initial_tx_sender, contract_call.contract, contract_call.method, contract_call.args.join(" "));
-                //   settings
-                //     .initial_contracts
-                //     .push(repl::settings::InitialContract {
-                //         code: code,
-                //         name: Some(name.clone()),
-                //         deployer: tx.sender.clone(),
-                //     });
-                // }
-            }
-
-            for name in project_config.ordered_contracts().iter() {
-                let config = project_config.contracts.get(name).unwrap();
-                let mut contract_path = project_path.clone();
-                contract_path.push(&config.path);
-
-                let code = fs::read_to_string(&contract_path).unwrap();
-
-                settings
-                    .initial_contracts
-                    .push(repl::settings::InitialContract {
-                        code: code,
-                        path: contract_path.to_str().unwrap().into(),
-                        name: Some(name.clone()),
-                        deployer: deployer_address.clone(),
-                    });
-            }
-            settings.initial_deployer = initial_deployer;
-            settings.repl_settings = project_config.repl_settings;
-            settings.include_boot_contracts = vec![
-                "pox".to_string(),
-                format!("costs-v{}", settings.repl_settings.costs_version),
-                "bns".to_string(),
-            ];
-            let mut session = Session::new(settings.clone());
-            let (_, contracts) = match session.start() {
-                Ok(res) => res,
-                Err(e) => {
-                    std::process::exit(1);
-                }
-            };
-            if should_update_cache {
-                SESSION_TEMPLATE.lock().unwrap().push(session.clone());
-            }
-            (session, contracts)
-        } else {
-            let session = SESSION_TEMPLATE.lock().unwrap().last().unwrap().clone();
-            let contracts = session.initial_contracts_analysis.clone();
-            (session, contracts)
-        };
-
-        session.advance_chain_tip(1);
-        let accounts = session.settings.initial_accounts.clone();
-        sessions.insert(session_id, (name, session));
-        Ok((session_id, accounts, contracts))
-    }
-
-    pub fn perform_block<F, R>(session_id: u32, handler: F) -> Result<R, AnyError>
-    where
-        F: FnOnce(&str, &mut Session) -> Result<R, AnyError>,
-    {
-        let mut sessions = SESSIONS.lock().unwrap();
-        match sessions.get_mut(&session_id) {
-            None => {
-                println!("Error: unable to retrieve session");
-                panic!()
-            }
-            Some((name, ref mut session)) => handler(name.as_str(), session),
-        }
-    }
-}
-=======
 use crate::deployment::types::DeploymentSpecification;
 use crate::types::ProjectManifest;
->>>>>>> d8cf6c25
 
 pub async fn do_run_scripts(
     include: Vec<String>,
@@ -781,303 +562,6 @@
 
     let (result, mut join_results) = future::join(handler, join_futures).await;
 
-<<<<<<< HEAD
-    if let Some(e) = join_errors.next() {
-        Err(e)
-    } else {
-        Ok(result.unwrap_or(false))
-    }
-}
-
-pub async fn run_script(
-    program_state: Arc<ProgramState>,
-    main_module: ModuleSpecifier,
-    test_module: ModuleSpecifier,
-    permissions: Permissions,
-    channel: Sender<TestEvent>,
-    manifest_path: PathBuf,
-    allow_wallets: bool,
-    session: Option<Session>,
-) -> Result<(), AnyError> {
-    let mut worker = create_main_worker(&program_state, main_module.clone(), permissions, true);
-
-    if let Some(template) = session {
-        sessions::SESSION_TEMPLATE
-            .lock()
-            .unwrap()
-            .push(template.clone());
-    }
-
-    {
-        let js_runtime = &mut worker.js_runtime;
-        js_runtime.register_op("setup_chain", deno_core::op_sync(setup_chain_legacy));
-        js_runtime.register_op("start_setup_chain", deno_core::op_sync(start_chain_setup));
-        js_runtime.register_op(
-            "complete_setup_chain",
-            deno_core::op_sync(complete_chain_setup),
-        );
-        js_runtime.register_op("mine_block", deno_core::op_sync(mine_block));
-        js_runtime.register_op("mine_empty_blocks", deno_core::op_sync(mine_empty_blocks));
-        js_runtime.register_op("call_read_only_fn", deno_core::op_sync(call_read_only_fn));
-        js_runtime.register_op("get_assets_maps", deno_core::op_sync(get_assets_maps));
-        js_runtime.sync_ops_cache();
-
-        js_runtime.op_state().borrow_mut().put(manifest_path);
-
-        js_runtime.op_state().borrow_mut().put(allow_wallets);
-
-        js_runtime
-            .op_state()
-            .borrow_mut()
-            .put::<Sender<TestEvent>>(channel.clone());
-    }
-
-    let mut maybe_coverage_collector = if let Some(ref coverage_dir) = program_state.coverage_dir {
-        let session = worker.create_inspector_session().await;
-        let coverage_dir = PathBuf::from(coverage_dir);
-        let mut coverage_collector = CoverageCollector::new(coverage_dir, session);
-        worker
-            .with_event_loop(coverage_collector.start_collecting().boxed_local())
-            .await?;
-
-        Some(coverage_collector)
-    } else {
-        None
-    };
-
-    let execute_result = worker.execute_module(&main_module).await;
-    if let Err(e) = execute_result {
-        println!("{}", e);
-        return Err(e);
-    }
-
-    let execute_result = worker.execute("window.dispatchEvent(new Event('load'))");
-    if let Err(e) = execute_result {
-        println!("{}", e);
-        return Err(e);
-    }
-
-    let execute_result = worker.execute_module(&test_module).await;
-    if let Err(e) = execute_result {
-        println!("{}", e);
-        return Err(e);
-    }
-
-    let execute_result = worker
-        .run_event_loop(maybe_coverage_collector.is_none())
-        .await;
-    if let Err(e) = execute_result {
-        println!("{}", e);
-        return Err(e);
-    }
-
-    let execute_result = worker.execute("window.dispatchEvent(new Event('unload'))");
-    if let Err(e) = execute_result {
-        println!("{}", e);
-        return Err(e);
-    }
-
-    if let Some(coverage_collector) = maybe_coverage_collector.as_mut() {
-        let execute_result = worker
-            .with_event_loop(coverage_collector.stop_collecting().boxed_local())
-            .await;
-        if let Err(e) = execute_result {
-            println!("{}", e);
-            return Err(e);
-        }
-    }
-
-    Ok(())
-}
-
-#[derive(Debug, Deserialize)]
-#[serde(rename_all = "camelCase")]
-struct SetupChainArgsLegacy {
-    name: String,
-    transactions: Vec<TransactionArgs>,
-}
-
-// We need to keep this flow untouched, to maintain backward compatibility with test suites
-// relying on this previous flow (v0.24.0).
-// See `start_chain_setup` for the new flow.
-fn setup_chain_legacy(state: &mut OpState, args: Value, _: ()) -> Result<String, AnyError> {
-    let manifest_path = state.borrow::<PathBuf>();
-    let args: SetupChainArgsLegacy =
-        serde_json::from_value(args).expect("Invalid request from JavaScript for \"op_load\".");
-    let (session_id, accounts, contracts) =
-        sessions::handle_setup_chain_legacy(manifest_path, args.name, args.transactions)?;
-    let serialized_contracts = contracts.iter().map(|(a, s, _)| json!({
-      "contract_id": a.contract_identifier.to_string(),
-      "contract_interface": a.contract_interface.clone(),
-      "dependencies": a.dependencies.clone().into_iter().map(|c| c.to_string()).collect::<Vec<String>>(),
-      "source": s
-    })).collect::<Vec<_>>();
-
-    let allow_wallets = state.borrow::<bool>();
-    let accounts = if *allow_wallets { accounts } else { vec![] };
-
-    Ok(json!({
-        "session_id": session_id,
-        "accounts": accounts,
-        "contracts": serialized_contracts,
-    })
-    .to_string())
-}
-
-#[derive(Debug, Deserialize)]
-#[serde(rename_all = "camelCase")]
-struct SetupChainArgs {
-    name: String,
-    includes_pre_deployment_steps: bool,
-}
-
-// In this new flow, we want to improve the chain customizability.
-// Instead of having an optional `preSetup` function, admitting a vector of transactions, a new
-// function that will be providing a handle to the chain with the genesis accounts seeded.
-fn start_chain_setup(state: &mut OpState, args: Value, _: ()) -> Result<String, AnyError> {
-    let manifest_path = state.borrow::<PathBuf>();
-    let args: SetupChainArgs =
-        serde_json::from_value(args).expect("Invalid request from JavaScript for \"op_load\".");
-    let (session_id, accounts, contracts) =
-        sessions::handle_setup_chain(manifest_path, args.name, args.includes_pre_deployment_steps)?;
-    let serialized_contracts = contracts.iter().map(|(a, s, _)| json!({
-      "contract_id": a.contract_identifier.to_string(),
-      "contract_interface": a.contract_interface.clone(),
-      "dependencies": a.dependencies.clone().into_iter().map(|c| c.to_string()).collect::<Vec<String>>(),
-      "source": s
-    })).collect::<Vec<_>>();
-
-    let allow_wallets = state.borrow::<bool>();
-    let accounts = if *allow_wallets { accounts } else { vec![] };
-
-    Ok(json!({
-        "session_id": session_id,
-        "accounts": accounts,
-        "contracts": serialized_contracts,
-    })
-    .to_string())
-}
-
-#[derive(Debug, Deserialize)]
-#[serde(rename_all = "camelCase")]
-struct CompleteSetupChainArgs {
-    session_id: u32,
-}
-
-// In this new flow, we want to improve the chain customizability.
-// Instead of having an optional `preSetup` function, admitting a vector of transactions, a new
-// function that will be providing a handle to the chain with the genesis accounts seeded.
-fn complete_chain_setup(state: &mut OpState, args: Value, _: ()) -> Result<String, AnyError> {
-    let args: CompleteSetupChainArgs =
-        serde_json::from_value(args).expect("Invalid request from JavaScript for \"op_load\".");
-    let (session_id, accounts, contracts) = sessions::complete_setup_chain(args.session_id)?;
-    let serialized_contracts = contracts.iter().map(|(a, s, _)| json!({
-      "contract_id": a.contract_identifier.to_string(),
-      "contract_interface": a.contract_interface.clone(),
-      "dependencies": a.dependencies.clone().into_iter().map(|c| c.to_string()).collect::<Vec<String>>(),
-      "source": s
-    })).collect::<Vec<_>>();
-
-    let allow_wallets = state.borrow::<bool>();
-    let accounts = if *allow_wallets { accounts } else { vec![] };
-
-    Ok(json!({
-        "session_id": session_id,
-        "accounts": accounts,
-        "contracts": serialized_contracts,
-    })
-    .to_string())
-}
-
-#[derive(Debug, Deserialize)]
-#[serde(rename_all = "camelCase")]
-struct MineBlockArgs {
-    session_id: u32,
-    transactions: Vec<TransactionArgs>,
-}
-
-#[derive(Debug, Deserialize)]
-#[serde(rename_all = "camelCase")]
-pub struct TransactionArgs {
-    sender: String,
-    contract_call: Option<ContractCallArgs>,
-    deploy_contract: Option<DeployContractArgs>,
-    transfer_stx: Option<TransferSTXArgs>,
-}
-
-#[derive(Debug, Deserialize)]
-#[serde(rename_all = "camelCase")]
-struct ContractCallArgs {
-    contract: String,
-    method: String,
-    args: Vec<String>,
-}
-
-#[derive(Debug, Deserialize)]
-#[serde(rename_all = "camelCase")]
-struct DeployContractArgs {
-    name: String,
-    code: String,
-}
-
-#[derive(Debug, Deserialize)]
-#[serde(rename_all = "camelCase")]
-struct TransferSTXArgs {
-    amount: u64,
-    recipient: String,
-}
-
-fn value_to_string(value: &types::Value) -> String {
-    use clarity_repl::clarity::types::{CharType, SequenceData, Value};
-
-    match value {
-        Value::Tuple(tup_data) => {
-            let mut out = String::new();
-            write!(out, "{{");
-            for (i, (name, value)) in tup_data.data_map.iter().enumerate() {
-                write!(out, "{}: {}", &**name, value_to_string(value));
-                if i < tup_data.data_map.len() - 1 {
-                    write!(out, ", ");
-                }
-            }
-            write!(out, "}}");
-            out
-        }
-        Value::Optional(opt_data) => match opt_data.data {
-            Some(ref x) => format!("(some {})", value_to_string(&**x)),
-            None => "none".to_string(),
-        },
-        Value::Response(res_data) => match res_data.committed {
-            true => format!("(ok {})", value_to_string(&*res_data.data)),
-            false => format!("(err {})", value_to_string(&*res_data.data)),
-        },
-        Value::Sequence(SequenceData::String(CharType::ASCII(data))) => {
-            format!("\"{}\"", String::from_utf8(data.data.clone()).unwrap())
-        }
-        Value::Sequence(SequenceData::String(CharType::UTF8(data))) => {
-            let mut result = String::new();
-            for c in data.data.iter() {
-                if c.len() > 1 {
-                    // We escape extended charset
-                    result.push_str(&format!("\\u{{{}}}", hash::to_hex(&c[..])));
-                } else {
-                    result.push(c[0] as char)
-                }
-            }
-            format!("u\"{}\"", result)
-        }
-        Value::Sequence(SequenceData::List(list_data)) => {
-            let mut out = String::new();
-            write!(out, "[");
-            for (ix, v) in list_data.data.iter().enumerate() {
-                if ix > 0 {
-                    write!(out, ", ");
-                }
-                write!(out, "{}", value_to_string(v));
-            }
-            write!(out, "]");
-            out
-=======
     let mut reports = vec![];
     let mut error = None;
     for mut res in join_results.drain(..) {
@@ -1086,7 +570,6 @@
         } else if let Ok(Err(e)) = res {
             error = Some(e);
             break;
->>>>>>> d8cf6c25
         }
     }
 
