[package]
name = "clarinet"
<<<<<<< HEAD
version = "1.0.0-beta1"
authors = ["Ludo Galabru <ludo@hiro.so>", "Brice Dobry <brice@hiro.so>"]
=======
version = "0.30.0"
authors = ["Ludo Galabru <ludo@hiro.so>"]
>>>>>>> 8ef89c50
edition = "2021"
description = "Clarinet is a simple, modern and opinionated runtime for testing, integrating and deploying Clarity Smart contracts."
readme = "README.md"
license = "GPL-3.0"
keywords = ["blockstack", "blockchain", "clarity", "smart-contract", "repl"]
exclude = ["examples/**"]
homepage = "https://github.com/hirosystems/clarinet"
repository = "https://github.com/hirosystems/clarinet"
categories = [
    "command-line-utilities",
    "development-tools",
    "development-tools::build-utils",
]

[target.'cfg(windows)'.build-dependencies]
winapi = "0.3.9"
winres = "0.1.11"

[dependencies]
clap = { version = "3.1.6", features = ["derive"], optional = true }
clap_generate = { version = "3.0.3", optional = true }
toml = { version = "0.5.6", features = ["preserve_order"] }
serde = "1"
serde_json = "1"
serde_derive = "1"
deno_core = { path = "./vendor/deno/core", optional = true }
deno_runtime = { path = "./vendor/deno/runtime", optional = true }
deno = { path = "./vendor/deno/cli", optional = true }
# clarity_repl = { package = "clarity-repl", path = "../../clarity-repl", features = ["cli"] }
clarity_repl = { package = "clarity-repl", version = "=0.27.0" }
bip39 = { version = "1.0.1", default-features = false }
aes = "0.7.5"
base64 = "0.13.0"
block-modes = "0.8.1"
rand = "0.8.3"
ring = "0.16.20"
libsecp256k1 = "0.7.0"
sha2 = "0.10.0"
uuid = { version = "0.8.2", features = ["v4"] }
hmac = "0.12.0"
pbkdf2 = { version = "0.11.0", features = ["simple"], default-features = false }
futures = "0.3.12"
tokio = { version = "=1.17.0", features = ["full"] }
lazy_static = "1.4.0"
atty = "0.2.14"
termcolor = "1.1.2"
ansi_term = "0.12.1"
text-size = "=1.1.0"
regex = "1.4.3"
libc = "0.2.86"
encoding_rs = "0.8.28"
percent-encoding = "2.1.0"
pin-project = "1.0.5"
indexmap = { version = "1.6.1", features = ["serde"] }
shell-escape = "0.1.5"
tiny-hderive = "0.3.0"
reqwest = { version = "0.11", default-features = false, features = [
    "blocking",
    "json",
    "rustls-tls",
] }
swc_common = { version = "0.10.20", features = ["sourcemap"], optional = true }
bollard = "0.11.0"
rocket = { version = "=0.5.0-rc.1", features = ["json"] }
crossterm = "0.22.1"
chrono = "0.4.19"
base58 = "0.2.0"
tracing = "0.1"
tracing-subscriber = "0.3.3"
tracing-appender = "0.2.0"
ctrlc = "3.1.9"
strum = { version = "0.23.0", features = ["derive"] }
bitcoincore-rpc = "0.14.0"
bitcoincore-rpc-json = "0.14.0"
segment = { version = "0.1.2", optional = true }
mac_address = { version = "1.1.2", optional = true }
tower-lsp = { version = "0.14.0", optional = true }
hex = "0.4.3"
dirs = "4.0.0"
serde_yaml = "0.8.23"

[dependencies.tui]
version = "0.16.0"
default-features = false
features = ["crossterm"]

[target.'cfg(windows)'.dependencies]
fwdansi = "1.1.0"
winapi = { version = "0.3.9", features = [
    "knownfolders",
    "mswsock",
    "objbase",
    "shlobj",
    "tlhelp32",
    "winbase",
    "winerror",
    "winsock2",
] }

[package.metadata.winres]
OriginalFilename = "clarinet.exe"
LegalCopyright = ""
ProductName = "Clarinet"
FileDescription = ""

[lib]
name = "clarinet_lib"
path = "src/lib.rs"
crate-type = ["lib"]

[[bin]]
name = "clarinet"
path = "src/bin.rs"

[features]
default = ["cli", "telemetry"]
cli = [
    "swc_common",
    "deno",
    "deno_runtime",
    "deno_core",
    "clap",
    "clap_generate",
    "tower-lsp",
]
telemetry = ["segment", "mac_address"]

[workspace]
members = [
    ".",
    "vendor/deno/cli/",
    "vendor/deno/runtime/",
    "vendor/deno/core/",
    "xtask/",
    "node-bindings",
]<|MERGE_RESOLUTION|>--- conflicted
+++ resolved
@@ -1,12 +1,7 @@
 [package]
 name = "clarinet"
-<<<<<<< HEAD
 version = "1.0.0-beta1"
 authors = ["Ludo Galabru <ludo@hiro.so>", "Brice Dobry <brice@hiro.so>"]
-=======
-version = "0.30.0"
-authors = ["Ludo Galabru <ludo@hiro.so>"]
->>>>>>> 8ef89c50
 edition = "2021"
 description = "Clarinet is a simple, modern and opinionated runtime for testing, integrating and deploying Clarity Smart contracts."
 readme = "README.md"
