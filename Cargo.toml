--- conflicted
+++ resolved
@@ -30,13 +30,8 @@
 deno_core = { path = "./vendor/deno/core", optional = true }
 deno_runtime = { path = "./vendor/deno/runtime", optional = true }
 deno = { path = "./vendor/deno/cli", optional = true }
-<<<<<<< HEAD
-clarity_repl = { package = "clarity-repl", path = "../../clarity-repl", features = ["cli"] }
-# clarity_repl = { package = "clarity-repl", version = "=0.26.0" }
-=======
 # clarity_repl = { package = "clarity-repl", path = "../../clarity-repl", features = ["cli"] }
 clarity_repl = { package = "clarity-repl", version = "=0.28.0" }
->>>>>>> d8cf6c25
 bip39 = { version = "1.0.1", default-features = false }
 aes = "0.7.5"
 base64 = "0.13.0"
@@ -86,14 +81,11 @@
 hex = "0.4.3"
 dirs = "4.0.0"
 serde_yaml = "0.8.23"
-<<<<<<< HEAD
 orchestra_event_observer = { package = "orchestra-event-observer", default-features = false, path = "./vendor/orchestra-event-observer" }
 orchestra_types = { package = "orchestra-types", path = "./vendor/orchestra-types" }
 stacks_rpc_client = { package = "stacks-rpc-client", path = "./vendor/stacks-rpc-client" }
-=======
 num_cpus = "1.13.1"
 mio = "=0.8.2"
->>>>>>> d8cf6c25
 
 [dependencies.tui]
 version = "0.16.0"
