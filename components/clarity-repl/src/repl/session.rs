use std::collections::BTreeMap;
use std::fmt;
use std::fmt::Write as _;
use std::num::ParseIntError;

use clarity::codec::StacksMessageCodec;
use clarity::types::chainstate::StacksAddress;
use clarity::types::StacksEpochId;
#[cfg(not(target_arch = "wasm32"))]
use clarity::vm::analysis::ContractAnalysis;
use clarity::vm::ast::ContractAST;
use clarity::vm::diagnostic::{Diagnostic, Level};
use clarity::vm::types::{PrincipalData, QualifiedContractIdentifier, Value};
use clarity::vm::{
    ClarityVersion, CostSynthesis, EvalHook, EvaluationResult, ExecutionResult, ParsedContract,
    SymbolicExpression,
};
use colored::Colorize;
use comfy_table::Table;

use super::boot::{
    BOOT_CODE_MAINNET, BOOT_CODE_TESTNET, BOOT_MAINNET_PRINCIPAL, BOOT_TESTNET_PRINCIPAL,
};
use super::diagnostic::output_diagnostic;
use super::hooks::logger::LoggerHook;
use super::hooks::perf::{CostField, PerfHook};
use super::interpreter::ContractCallError;
use super::{
    ClarityCodeSource, ClarityContract, ClarityInterpreter, ContractDeployer, Epoch,
    SessionSettings,
};
use crate::analysis::coverage::CoverageHook;
use crate::repl::boot::get_boot_contract_epoch_and_clarity_version;
use crate::repl::clarity_values::value_to_string;
use crate::utils::serialize_event;

#[derive(Clone, Debug, Serialize)]
pub struct CostsReport {
    pub test_name: String,
    pub contract_id: String,
    pub method: String,
    pub args: Vec<String>,
    pub cost_result: CostSynthesis,
}

#[derive(Clone)]
pub struct Session {
    pub settings: SessionSettings,
    pub contracts: BTreeMap<QualifiedContractIdentifier, ParsedContract>,
    pub interpreter: ClarityInterpreter,
    pub show_costs: bool,
    pub executed: Vec<String>,

    coverage_hook: Option<CoverageHook>,
    logger_hook: Option<LoggerHook>,
    perf_hook: Option<PerfHook>,
}

impl Session {
    pub fn new(settings: SessionSettings) -> Self {
        let tx_sender = {
            let address = match settings.initial_deployer {
                Some(ref entry) => entry.address.clone(),
                None => format!("{}", StacksAddress::burn_address(false)),
            };
            PrincipalData::parse_standard_principal(&address)
                .expect("Unable to parse deployer's address")
        };

        Self {
            interpreter: ClarityInterpreter::new(
                tx_sender,
                settings.repl_settings.clone(),
                settings.cache_location.clone(),
            ),
            contracts: BTreeMap::new(),
            show_costs: false,
            settings,
            executed: Vec::new(),

            coverage_hook: None,
            logger_hook: None,
            perf_hook: None,
        }
    }

    pub fn enable_coverage(&mut self) {
        self.coverage_hook = Some(CoverageHook::new());
    }

    pub fn enable_logger_hook(&mut self) {
        self.logger_hook = Some(LoggerHook::new());
    }

    pub fn enable_performance(&mut self, cost_field: CostField) {
        self.perf_hook = Some(PerfHook::new(cost_field));
    }

    pub fn set_test_name(&mut self, name: String) {
        if let Some(coverage_hook) = &mut self.coverage_hook {
            coverage_hook.set_current_test_name(name);
        }
    }

    pub fn collect_lcov_content(
        &mut self,
        asts: &BTreeMap<QualifiedContractIdentifier, ContractAST>,
        contract_paths: &BTreeMap<String, String>,
    ) -> String {
        if let Some(coverage_hook) = &mut self.coverage_hook {
            println!("Collecting coverage data...");
            coverage_hook.collect_lcov_content(asts, contract_paths)
        } else {
            "".to_string()
        }
    }

    pub fn load_boot_contracts(&mut self) {
        let default_tx_sender = self.interpreter.get_tx_sender();

        let boot_testnet_deployer = BOOT_TESTNET_PRINCIPAL.clone();
        self.interpreter.set_tx_sender(boot_testnet_deployer);
        self.deploy_boot_contracts(false);

        let boot_mainnet_deployer = BOOT_MAINNET_PRINCIPAL.clone();
        self.interpreter.set_tx_sender(boot_mainnet_deployer);
        self.deploy_boot_contracts(true);

        self.interpreter.set_tx_sender(default_tx_sender);
    }

    fn deploy_boot_contracts(&mut self, mainnet: bool) {
        let boot_code = if mainnet {
            *BOOT_CODE_MAINNET
        } else {
            *BOOT_CODE_TESTNET
        };

        let tx_sender = self.interpreter.get_tx_sender();
        let deployer = ContractDeployer::Address(tx_sender.to_address());

        // Deploy standard boot contracts (with possible overrides)
        // Always deploy all boot contracts
        for (name, code) in boot_code.iter() {
            // Check if there's a custom override for this boot contract
            let contract_source = if let Some(custom_path) =
                self.settings.override_boot_contracts_source.get(*name)
            {
                match crate::repl::boot::load_custom_boot_contract(custom_path) {
                    Ok(source) => source,
                    Err(e) => {
                        eprintln!("Warning: Failed to load custom boot contract {name}: {e}");
                        code.to_string()
                    }
                }
            } else {
                code.to_string()
            };

            let (epoch, clarity_version) = get_boot_contract_epoch_and_clarity_version(name);

            let contract = ClarityContract {
                code_source: ClarityCodeSource::ContractInMemory(contract_source),
                name: name.to_string(),
                deployer: deployer.clone(),
                clarity_version,
                epoch: Epoch::Specific(epoch),
            };

            // Result ignored, boot contracts are trusted to be valid
            let _ = self.deploy_contract(&contract, false, None);
        }
    }

    #[cfg(not(target_arch = "wasm32"))]
    pub fn process_console_input(
        &mut self,
        command: &str,
    ) -> (
        bool,
        Vec<String>,
        Option<Result<ExecutionResult, Vec<Diagnostic>>>,
    ) {
        let mut output = Vec::<String>::new();

        let mut reload = false;
        match command {
            #[cfg(not(target_arch = "wasm32"))]
            cmd if cmd.starts_with("::reload") => reload = true,
            #[cfg(not(target_arch = "wasm32"))]
            cmd if cmd.starts_with("::read") => self.read(&mut output, cmd),
            #[cfg(not(target_arch = "wasm32"))]
            cmd if cmd.starts_with("::debug") => self.debug(&mut output, cmd),
            #[cfg(not(target_arch = "wasm32"))]
            cmd if cmd.starts_with("::trace") => self.trace(&mut output, cmd),
            #[cfg(not(target_arch = "wasm32"))]
            cmd if cmd.starts_with("::perf") => self.perf(&mut output, cmd),
            #[cfg(not(target_arch = "wasm32"))]
            cmd if cmd.starts_with("::get_costs") => self.get_costs(&mut output, cmd),

            cmd if cmd.starts_with("::") => {
                output.push(self.handle_command(cmd));
            }

            snippet => {
                let execution_result = self.run_snippet(&mut output, self.show_costs, snippet);
                return (false, output, Some(execution_result));
            }
        }

        (reload, output, None)
    }

    pub fn handle_command(&mut self, command: &str) -> String {
        match command {
            "::help" => self.display_help(),

            #[cfg(not(target_arch = "wasm32"))]
            cmd if cmd.starts_with("::functions") => self.display_functions(),
            #[cfg(not(target_arch = "wasm32"))]
            cmd if cmd.starts_with("::keywords") => self.keywords(),
            #[cfg(not(target_arch = "wasm32"))]
            cmd if cmd.starts_with("::describe") => self.display_doc(cmd),
            #[cfg(not(target_arch = "wasm32"))]
            cmd if cmd.starts_with("::toggle_costs") => self.toggle_costs(),
            #[cfg(not(target_arch = "wasm32"))]
            cmd if cmd.starts_with("::toggle_timings") => self.toggle_timings(),

            cmd if cmd.starts_with("::mint_stx") => self.mint_stx(cmd),
            cmd if cmd.starts_with("::set_tx_sender") => self.parse_and_set_tx_sender(cmd),
            cmd if cmd.starts_with("::get_assets_maps") => {
                self.get_accounts().unwrap_or("No account found".into())
            }
            cmd if cmd.starts_with("::get_contracts") => {
                self.get_contracts().unwrap_or("No contract found".into())
            }
            cmd if cmd.starts_with("::get_burn_block_height") => self.get_burn_block_height(),
            cmd if cmd.starts_with("::get_stacks_block_height") => self.get_block_height(),
            cmd if cmd.starts_with("::get_block_height") => self.get_block_height(),
            cmd if cmd.starts_with("::advance_chain_tip") => self.parse_and_advance_chain_tip(cmd),
            cmd if cmd.starts_with("::advance_stacks_chain_tip") => {
                self.parse_and_advance_stacks_chain_tip(cmd)
            }
            cmd if cmd.starts_with("::advance_burn_chain_tip") => {
                self.parse_and_advance_burn_chain_tip(cmd)
            }
            cmd if cmd.starts_with("::get_epoch") => self.get_epoch(),
            cmd if cmd.starts_with("::set_epoch") => self.set_epoch(cmd),
            cmd if cmd.starts_with("::encode") => self.encode(cmd),
            cmd if cmd.starts_with("::decode") => self.decode(cmd),

            _ => "Invalid command. Try `::help`".yellow().to_string(),
        }
    }

    #[cfg(not(target_arch = "wasm32"))]
    fn run_snippet(
        &mut self,
        output: &mut Vec<String>,
        cost_track: bool,
        cmd: &str,
    ) -> Result<ExecutionResult, Vec<Diagnostic>> {
        let (mut result, cost, execution_result) = match self.formatted_interpretation(
            cmd.to_string(),
            None,
            cost_track,
            None,
        ) {
            Ok((mut output, result)) => {
                if let EvaluationResult::Contract(contract_result) = result.result.clone() {
                    let snippet = green!("→ .{} contract successfully stored. Use (contract-call? ...) for invoking the public functions:", contract_result.contract.contract_identifier);
                    output.push(snippet.to_string());
                };
                (output, result.cost.clone(), Ok(result))
            }
            Err((err_output, diagnostics)) => (err_output, None, Err(diagnostics)),
        };

        if let Some(cost) = cost {
            let headers = [
                "".to_string(),
                "Consumed".to_string(),
                "Limit".to_string(),
                "Percentage".to_string(),
            ];

            let mut table = comfy_table::Table::new();
            table.add_row(headers);
            table.add_row(vec![
                "Runtime",
                &cost.total.runtime.to_string(),
                &cost.limit.runtime.to_string(),
                &(Self::get_costs_percentage(&cost.total.runtime, &cost.limit.runtime)),
            ]);
            table.add_row(vec![
                "Read count",
                &cost.total.read_count.to_string(),
                &cost.limit.read_count.to_string(),
                &Self::get_costs_percentage(&cost.total.read_count, &cost.limit.read_count),
            ]);
            table.add_row(vec![
                "Read length (bytes)",
                &cost.total.read_length.to_string(),
                &cost.limit.read_length.to_string(),
                &Self::get_costs_percentage(&cost.total.read_length, &cost.limit.read_length),
            ]);
            table.add_row(vec![
                "Write count",
                &cost.total.write_count.to_string(),
                &cost.limit.write_count.to_string(),
                &Self::get_costs_percentage(&cost.total.write_count, &cost.limit.write_count),
            ]);
            table.add_row(vec![
                "Write length (bytes)",
                &cost.total.write_length.to_string(),
                &cost.limit.write_length.to_string(),
                &(Self::get_costs_percentage(&cost.total.write_length, &cost.limit.write_length)),
            ]);
            output.push(table.to_string());
        }
        output.append(&mut result);
        execution_result
    }

    #[cfg(not(target_arch = "wasm32"))]
    fn get_costs_percentage(consumed: &u64, limit: &u64) -> String {
        let calc = (*consumed as f64 / *limit as f64) * 100_f64;

        format!("{calc:.2} %")
    }

    pub fn formatted_interpretation(
        &mut self,
        snippet: String,
        name: Option<String>,
        cost_track: bool,
        eval_hooks: Option<Vec<&mut dyn EvalHook>>,
    ) -> Result<(Vec<String>, ExecutionResult), (Vec<String>, Vec<Diagnostic>)> {
        let result = self.eval_with_hooks(snippet.to_string(), eval_hooks, cost_track);
        let mut output = Vec::<String>::new();
        let formatted_lines: Vec<String> = snippet.lines().map(|l| l.to_string()).collect();
        let contract_name = name.unwrap_or("<stdin>".to_string());

        match result {
            Ok(result) => {
                for diagnostic in &result.diagnostics {
                    output.append(&mut output_diagnostic(
                        diagnostic,
                        &contract_name,
                        &formatted_lines,
                    ));
                }
                if !result.events.is_empty() {
                    output.push(black!("Events emitted").to_string());
                    for event in result.events.iter() {
                        output.push(black!("{}", serialize_event(event)).to_string());
                    }
                }
                match &result.result {
                    EvaluationResult::Contract(contract_result) => {
                        if let Some(value) = &contract_result.result {
                            output.push(format!("{value}").green().to_string());
                        }
                    }
                    EvaluationResult::Snippet(snippet_result) => {
                        output.push(value_to_string(&snippet_result.result).green().to_string())
                    }
                }
                Ok((output, result))
            }
            Err(diagnostics) => {
                for d in &diagnostics {
                    output.append(&mut output_diagnostic(d, &contract_name, &formatted_lines));
                }
                Err((output, diagnostics))
            }
        }
    }

    #[cfg(not(target_arch = "wasm32"))]
    pub fn debug(&mut self, output: &mut Vec<String>, cmd: &str) {
        use crate::repl::debug::cli::CLIDebugger;

        let Some((_, snippet)) = cmd.split_once(' ') else {
            return output.push("Usage: ::debug <expr>".red().to_string());
        };

        let mut debugger = CLIDebugger::new(&QualifiedContractIdentifier::transient(), snippet);

        let mut result = match self.formatted_interpretation(
            snippet.to_string(),
            None,
            true,
            Some(vec![&mut debugger]),
        ) {
            Ok((mut output, result)) => {
                if let EvaluationResult::Contract(contract_result) = result.result {
                    let snippet = format!("→ .{} contract successfully stored. Use (contract-call? ...) for invoking the public functions:", contract_result.contract.contract_identifier);
                    output.push(snippet.green().to_string());
                };
                output
            }
            Err((result, _)) => result,
        };
        output.append(&mut result);
    }

    #[cfg(not(target_arch = "wasm32"))]
    pub fn trace(&mut self, output: &mut Vec<String>, cmd: &str) {
        use super::hooks::tracer::TracerHook;

        let Some((_, snippet)) = cmd.split_once(' ') else {
            return output.push("Usage: ::trace <expr>".red().to_string());
        };

        let mut tracer = TracerHook::new(snippet.to_string());

        match self.eval_with_hooks(snippet.to_string(), Some(vec![&mut tracer]), false) {
            Ok(_) => (),
            Err(diagnostics) => {
                let lines = snippet.lines();
                let formatted_lines: Vec<String> = lines.map(|l| l.to_string()).collect();
                for d in diagnostics {
                    output.append(&mut output_diagnostic(&d, "<snippet>", &formatted_lines));
                }
            }
        };
    }

    #[cfg(not(target_arch = "wasm32"))]
    pub fn perf(&mut self, output: &mut Vec<String>, cmd: &str) {
<<<<<<< HEAD
        use super::hooks::perf::PerfHook;

        let Some((_, snippet)) = cmd.split_once(' ') else {
            return output.push("Usage: ::perf <expr>".red().to_string());
        };

        let mut perf = PerfHook::new();

        match self.eval_with_hooks(snippet.to_string(), Some(vec![&mut perf]), true) {
            Ok(_) => (),
=======
        use super::hooks::perf::{CostField, PerfHook};

        let parts: Vec<&str> = cmd.split_whitespace().collect();
        if parts.len() < 3 {
            return output.push("Usage: ::perf <cost_field> <expr>".red().to_string());
        }

        let cost_field_str = parts[1];
        let snippet = parts[2..].join(" ");

        let Some(cost_field) = CostField::parse_from_str(cost_field_str) else {
            let valid_fields = [
                "runtime",
                "read_length",
                "read_count",
                "write_length",
                "write_count",
            ];
            let valid_fields_str = valid_fields.join(", ");
            return output.push(
                format!(
                    "Invalid cost field '{}'. Valid fields: {}",
                    cost_field_str, valid_fields_str
                )
                .red()
                .to_string(),
            );
        };

        let mut perf = PerfHook::new(cost_field);

        match self.eval_with_hooks(snippet.to_string(), Some(vec![&mut perf]), true) {
            Ok(_) => {
                output.push(
                    format!(
                        "Performance data written to perf.data (tracking {})",
                        cost_field.name()
                    )
                    .green()
                    .to_string(),
                );
            }
>>>>>>> 9eda5f33
            Err(diagnostics) => {
                let lines = snippet.lines();
                let formatted_lines: Vec<String> = lines.map(|l| l.to_string()).collect();
                for d in diagnostics {
                    output.append(&mut output_diagnostic(&d, "<snippet>", &formatted_lines));
                }
            }
        };
    }

    #[cfg(not(target_arch = "wasm32"))]
    pub fn start(&mut self) -> Result<(String, Vec<(ContractAnalysis, String, String)>), String> {
        let mut output_err = Vec::<String>::new();
        let output = Vec::<String>::new();
        let contracts = vec![]; // This is never modified, remove?

        self.load_boot_contracts();

        for account in &self.settings.initial_accounts {
            let Ok(recipient) = PrincipalData::parse(&account.address) else {
                output_err.push("Unable to parse address to credit".red().to_string());
                continue;
            };

            _ = self
                .interpreter
                .mint_stx_balance(recipient, account.balance)
                .inspect_err(|e| output_err.push(e.red().to_string()));
        }

        match output_err.len() {
            0 => Ok((output.join("\n"), contracts)),
            _ => Err(output_err.join("\n")),
        }
    }

    #[cfg(not(target_arch = "wasm32"))]
    pub fn read(&mut self, output: &mut Vec<String>, cmd: &str) {
        let Some((_, filename)) = cmd.split_once(' ') else {
            return output.push("Usage: ::read <filename>".red().to_string());
        };

        match std::fs::read_to_string(filename) {
            Ok(snippet) => {
                let _ = self.run_snippet(output, self.show_costs, &snippet);
            }
            Err(err) => output.push(
                format!("unable to read {filename}: {err}")
                    .red()
                    .to_string(),
            ),
        };
    }

    pub fn stx_transfer(
        &mut self,
        amount: u64,
        recipient: &str,
    ) -> Result<ExecutionResult, Vec<Diagnostic>> {
        let snippet = format!("(stx-transfer? u{amount} tx-sender '{recipient})");
        self.eval(snippet, false)
    }

    pub fn deploy_contract(
        &mut self,
        contract: &ClarityContract,
        cost_track: bool,
        ast: Option<&ContractAST>,
    ) -> Result<ExecutionResult, Vec<Diagnostic>> {
        let current_epoch = self.interpreter.datastore.get_current_epoch();
        if contract.epoch.resolve() != current_epoch {
            let diagnostic = Diagnostic {
                level: Level::Error,
                message: format!(
                    "contract epoch ({}) does not match current epoch ({})",
                    contract.epoch, current_epoch
                ),
                spans: vec![],
                suggestion: None,
            };
            return Err(vec![diagnostic]);
        }

        let mut hooks: Vec<&mut dyn EvalHook> = vec![];
        if let Some(ref mut coverage_hook) = self.coverage_hook {
            hooks.push(coverage_hook);
        }
        if let Some(ref mut logger_hook) = self.logger_hook {
            hooks.push(logger_hook);
        }
        if let Some(ref mut perf_hook) = self.perf_hook {
            hooks.push(perf_hook);
        }

        if contract.clarity_version > ClarityVersion::default_for_epoch(contract.epoch.resolve()) {
            let diagnostic = Diagnostic {
                level: Level::Error,
                message: format!(
                    "{} can not be used with {}",
                    contract.clarity_version, contract.epoch
                ),
                spans: vec![],
                suggestion: None,
            };
            return Err(vec![diagnostic]);
        }

        let contract_id =
            contract.expect_resolved_contract_identifier(Some(&self.interpreter.get_tx_sender()));

        let result = self.interpreter.run(contract, ast, cost_track, Some(hooks));

        result.inspect(|result| {
            if let EvaluationResult::Contract(contract_result) = &result.result {
                self.contracts
                    .insert(contract_id.clone(), contract_result.contract.clone());
            }
        })
    }

    pub fn call_contract_fn(
        &mut self,
        contract: &str,
        method: &str,
        args: &[SymbolicExpression],
        sender: &str,
        allow_private: bool,
        track_costs: bool,
    ) -> Result<ExecutionResult, Vec<Diagnostic>> {
        let initial_tx_sender = self.get_tx_sender();

        // Handle fully qualified contract_id and sugared syntax
        let contract_id_str = if contract.starts_with('S') {
            contract.to_string()
        } else {
            format!("{initial_tx_sender}.{contract}")
        };

        self.set_tx_sender(sender);

        let mut hooks: Vec<&mut dyn EvalHook> = vec![];
        if let Some(ref mut coverage_hook) = self.coverage_hook {
            hooks.push(coverage_hook);
        }
        if let Some(ref mut logger_hook) = self.logger_hook {
            hooks.push(logger_hook);
        }
        if let Some(ref mut perf_hook) = self.perf_hook {
            hooks.push(perf_hook);
        }

        let current_epoch = self.interpreter.datastore.get_current_epoch();
        let execution = match self.interpreter.call_contract_fn(
            &QualifiedContractIdentifier::parse(&contract_id_str).unwrap(),
            method,
            args,
            current_epoch,
            ClarityVersion::default_for_epoch(current_epoch),
            track_costs,
            allow_private,
            hooks,
        ) {
            Ok(result) => result,
            Err(e) => {
                self.set_tx_sender(&initial_tx_sender);
                let user_friendly_message = match e {
                    ContractCallError::NoSuchContract(_) => {
                        format!("Contract '{contract_id_str}' does not exist")
                    }
                    ContractCallError::NoSuchFunction(_) => {
                        format!("Method '{method}' does not exist on contract '{contract_id_str}'")
                    }
                    ContractCallError::Uncategorized(message) => {
                        format!("Error calling contract function '{method}': {message}")
                    }
                };
                return Err(vec![Diagnostic {
                    level: Level::Error,
                    message: user_friendly_message,
                    spans: vec![],
                    suggestion: None,
                }]);
            }
        };
        self.set_tx_sender(&initial_tx_sender);

        Ok(execution)
    }

    /// Run a snippet as a contract deployment
    pub fn eval(
        &mut self,
        snippet: String,
        cost_track: bool,
    ) -> Result<ExecutionResult, Vec<Diagnostic>> {
        let current_epoch = self.interpreter.datastore.get_current_epoch();
        let contract = ClarityContract {
            code_source: ClarityCodeSource::ContractInMemory(snippet),
            name: format!("contract-{}", self.contracts.len()),
            deployer: ContractDeployer::DefaultDeployer,
            clarity_version: ClarityVersion::default_for_epoch(current_epoch),
            epoch: Epoch::Specific(current_epoch),
        };
        let contract_identifier =
            contract.expect_resolved_contract_identifier(Some(&self.interpreter.get_tx_sender()));

        let mut hooks: Vec<&mut dyn EvalHook> = vec![];
        if let Some(ref mut coverage_hook) = self.coverage_hook {
            hooks.push(coverage_hook);
        }
        if let Some(ref mut logger_hook) = self.logger_hook {
            hooks.push(logger_hook);
        }
        if let Some(ref mut perf_hook) = self.perf_hook {
            hooks.push(perf_hook);
        }

        let result = self
            .interpreter
            .run(&contract, None, cost_track, Some(hooks));

        result.inspect(|result| {
            if let EvaluationResult::Contract(contract_result) = &result.result {
                self.contracts
                    .insert(contract_identifier, contract_result.contract.clone());
            }
        })
    }

    /// Evaluate a Clarity snippet in order to use it as Clarity function arguments
    pub fn eval_clarity_string(&mut self, snippet: &str) -> SymbolicExpression {
        let eval_result = self.eval(snippet.to_string(), false);
        let value = match eval_result.unwrap().result {
            EvaluationResult::Contract(_) => unreachable!(),
            EvaluationResult::Snippet(snippet_result) => snippet_result.result,
        };
        SymbolicExpression::atom_value(value)
    }

    pub fn eval_with_hooks(
        &mut self,
        snippet: String,
        eval_hooks: Option<Vec<&mut dyn EvalHook>>,
        cost_track: bool,
    ) -> Result<ExecutionResult, Vec<Diagnostic>> {
        let current_epoch = self.interpreter.datastore.get_current_epoch();
        let contract = ClarityContract {
            code_source: ClarityCodeSource::ContractInMemory(snippet),
            name: format!("contract-{}", self.contracts.len()),
            deployer: ContractDeployer::DefaultDeployer,
            clarity_version: ClarityVersion::default_for_epoch(current_epoch),
            epoch: Epoch::Specific(current_epoch),
        };
        let contract_identifier =
            contract.expect_resolved_contract_identifier(Some(&self.interpreter.get_tx_sender()));

        let result = self
            .interpreter
            .run(&contract, None, cost_track, eval_hooks);

        match result {
            Ok(result) => {
                if let EvaluationResult::Contract(contract_result) = &result.result {
                    self.contracts
                        .insert(contract_identifier, contract_result.contract.clone());
                };
                Ok(result)
            }
            Err(res) => Err(res),
        }
    }

    fn display_help(&self) -> String {
        let mut output: Vec<String> = vec![];

        #[cfg(not(target_arch = "wasm32"))]
        output.push(format!(
            "{}",
            "::functions\t\t\t\tDisplay all the native functions available in clarity".yellow()
        ));
        #[cfg(not(target_arch = "wasm32"))]
        output.push(format!(
            "{}",
            "::keywords\t\t\t\tDisplay all the native keywords available in clarity".yellow()
        ));
        #[cfg(not(target_arch = "wasm32"))]
        output.push(format!(
            "{}",
                "::describe <function> | <keyword>\tDisplay documentation for a given native function or keyword".yellow()
        ));
        #[cfg(not(target_arch = "wasm32"))]
        output.push(format!(
            "{}",
            "::toggle_costs\t\t\t\tDisplay cost analysis after every expression".yellow()
        ));
        #[cfg(not(target_arch = "wasm32"))]
        output.push(format!(
            "{}",
            "::toggle_timings\t\t\tDisplay the execution duration".yellow()
        ));

        output.push(format!(
            "{}",
            "::mint_stx <principal> <amount>\t\tMint STX balance for a given principal".yellow()
        ));
        output.push(format!(
            "{}",
            "::set_tx_sender <principal>\t\tSet tx-sender variable to principal".yellow()
        ));
        output.push(format!(
            "{}",
            "::get_assets_maps\t\t\tGet assets maps for active accounts".yellow()
        ));
        output.push(format!(
            "{}",
            "::get_contracts\t\t\t\tGet contracts".yellow()
        ));
        output.push(format!(
            "{}",
            "::get_block_height\t\t\tGet current block height".yellow()
        ));
        output.push(format!(
            "{}",
            "::advance_chain_tip <count>\t\tSimulate mining of <count> blocks".yellow()
        ));
        output.push(format!(
            "{}",
            "::advance_stacks_chain_tip <count>\tSimulate mining of <count> stacks blocks".yellow()
        ));
        output.push(format!(
            "{}",
            "::advance_burn_chain_tip <count>\tSimulate mining of <count> burnchain blocks"
                .yellow()
        ));
        output.push(format!(
            "{}",
            "::set_epoch <epoch>\t\t\tUpdate the current epoch".yellow()
        ));
        output.push(format!(
            "{}",
            "::get_epoch\t\t\t\tGet current epoch".yellow()
        ));

        #[cfg(not(target_arch = "wasm32"))]
        output.push(format!(
            "{}",
            "::debug <expr>\t\t\t\tStart an interactive debug session executing <expr>".yellow()
        ));
        #[cfg(not(target_arch = "wasm32"))]
        output.push(format!(
            "{}",
            "::trace <expr>\t\t\t\tGenerate an execution trace for <expr>".yellow()
        ));
        #[cfg(not(target_arch = "wasm32"))]
        output.push(format!(
            "{}",
            "::perf <cost_field> <expr>\t\tGenerate performance data tracking specific cost field"
                .yellow()
        ));
        #[cfg(not(target_arch = "wasm32"))]
        output.push(format!(
            "{}",
            "::get_costs <expr>\t\t\tDisplay the cost analysis".yellow()
        ));
        #[cfg(not(target_arch = "wasm32"))]
        output.push(format!(
            "{}",
            "::reload \t\t\t\tReload the existing contract(s) in the session".yellow()
        ));
        #[cfg(not(target_arch = "wasm32"))]
        output.push(format!(
            "{}",
            "::read <filename>\t\t\tRead expressions from a file".yellow()
        ));

        output.push(format!(
            "{}",
            "::encode <expr>\t\t\t\tEncode an expression to a Clarity Value bytes representation"
                .yellow()
        ));
        output.push(format!(
            "{}",
            "::decode <bytes>\t\t\tDecode a Clarity Value bytes representation".yellow()
        ));

        output.join("\n")
    }

    fn parse_and_advance_chain_tip(&mut self, command: &str) -> String {
        let args: Vec<_> = command.split(' ').skip(1).collect();
        let Ok(count) = args.first().unwrap_or(&"1").parse::<u32>() else {
            return format!("{}", "Unable to parse count".red());
        };

        let _ = self.advance_chain_tip(count);
        format!(
            "new burn height: {}\nnew stacks height: {}",
            self.interpreter.datastore.get_current_burn_block_height(),
            self.interpreter.datastore.get_current_stacks_block_height(),
        )
        .green()
        .to_string()
    }

    fn parse_and_advance_burn_chain_tip(&mut self, command: &str) -> String {
        let args: Vec<_> = command.split(' ').skip(1).collect();
        let Ok(count) = args.first().unwrap_or(&"1").parse::<u32>() else {
            return format!("{}", "Unable to parse count".red());
        };

        let _ = self.advance_burn_chain_tip(count);
        format!(
            "new burn height: {}\nnew stacks height: {}",
            self.interpreter.datastore.get_current_burn_block_height(),
            self.interpreter.datastore.get_current_stacks_block_height(),
        )
        .green()
        .to_string()
    }

    fn parse_and_advance_stacks_chain_tip(&mut self, command: &str) -> String {
        let args: Vec<_> = command.split(' ').skip(1).collect();
        let Ok(count) = args.first().unwrap_or(&"1").parse::<u32>() else {
            return format!("{}", "Unable to parse count".red());
        };

        match self.advance_stacks_chain_tip(count) {
            Ok(_) => format!(
                "new burn height: {}\nnew stacks height: {}",
                self.interpreter.datastore.get_current_burn_block_height(),
                self.interpreter.datastore.get_current_stacks_block_height(),
            )
            .green()
            .to_string(),
            Err(_) => format!(
                "{}",
                "advance_stacks_chain_tip can't be called in epoch lower than 3.0".red()
            ),
        }
    }

    pub fn advance_chain_tip(&mut self, count: u32) -> u32 {
        let current_epoch = self.interpreter.datastore.get_current_epoch();
        if current_epoch < StacksEpochId::Epoch30 {
            self.advance_burn_chain_tip(count)
        } else {
            self.advance_stacks_chain_tip(count)
                .expect("Epoch checked already")
        }
    }

    pub fn advance_burn_chain_tip(&mut self, count: u32) -> u32 {
        self.interpreter.advance_burn_chain_tip(count)
    }

    pub fn advance_stacks_chain_tip(&mut self, count: u32) -> Result<u32, String> {
        self.interpreter.advance_stacks_chain_tip(count)
    }

    fn parse_and_set_tx_sender(&mut self, command: &str) -> String {
        let args: Vec<_> = command.split(' ').filter(|&s| !s.is_empty()).collect();

        if args.len() != 2 {
            return format!("{}", "Usage: ::set_tx_sender <address>".red());
        }

        let tx_sender = args[1];

        match PrincipalData::parse_standard_principal(args[1]) {
            Ok(address) => {
                self.interpreter.set_tx_sender(address);
                format!("tx-sender switched to {tx_sender}")
            }
            _ => format!("{}", "Unable to parse the address".red()),
        }
    }

    pub fn set_tx_sender(&mut self, address: &str) {
        let tx_sender =
            PrincipalData::parse_standard_principal(address).expect("Unable to parse address");
        self.interpreter.set_tx_sender(tx_sender)
    }

    pub fn get_tx_sender(&self) -> String {
        self.interpreter.get_tx_sender().to_address()
    }

    fn get_block_height(&mut self) -> String {
        let height = self.interpreter.get_block_height();
        format!("Current height: {height}")
    }

    fn get_burn_block_height(&mut self) -> String {
        let height = self.interpreter.get_burn_block_height();
        format!("Current height: {height}")
    }

    fn get_account_name(&self, address: &str) -> Option<&str> {
        for account in self.settings.initial_accounts.iter() {
            if account.address == address {
                return Some(&account.name);
            }
        }
        None
    }

    pub fn get_assets_maps(&self) -> BTreeMap<String, BTreeMap<String, u128>> {
        self.interpreter.get_assets_maps()
    }

    pub fn toggle_costs(&mut self) -> String {
        self.show_costs = !self.show_costs;
        format!("Always show costs: {}", self.show_costs)
    }

    pub fn toggle_timings(&mut self) -> String {
        self.interpreter.repl_settings.show_timings = !self.interpreter.repl_settings.show_timings;
        format!(
            "Always show timings: {}",
            self.interpreter.repl_settings.show_timings
        )
        .green()
        .to_string()
    }

    pub fn get_epoch(&mut self) -> String {
        let current_epoch = self.interpreter.datastore.get_current_epoch();
        format!("Current epoch: {current_epoch}")
    }

    pub fn set_epoch(&mut self, cmd: &str) -> String {
        let epoch = match cmd.split_once(' ').map(|(_, epoch)| epoch) {
            Some("2.0") => StacksEpochId::Epoch20,
            Some("2.05") => StacksEpochId::Epoch2_05,
            Some("2.1") => StacksEpochId::Epoch21,
            Some("2.2") => StacksEpochId::Epoch22,
            Some("2.3") => StacksEpochId::Epoch23,
            Some("2.4") => StacksEpochId::Epoch24,
            Some("2.5") => StacksEpochId::Epoch25,
            Some("3.0") => StacksEpochId::Epoch30,
            Some("3.1") => StacksEpochId::Epoch31,
            Some("3.2") => StacksEpochId::Epoch32,
            _ => {
                return "Usage: ::set_epoch 2.0 | 2.05 | 2.1 | 2.2 | 2.3 | 2.4 | 2.5 | 3.0 | 3.1 | 3.2"
                    .red()
                    .to_string()
            }
        };
        self.update_epoch(epoch);
        format!("Epoch updated to: {epoch}").green().to_string()
    }

    pub fn update_epoch(&mut self, epoch: StacksEpochId) {
        self.interpreter.set_current_epoch(epoch);
        if epoch >= StacksEpochId::Epoch30 {
            self.interpreter.set_tenure_height();
        }
    }

    pub fn encode(&mut self, cmd: &str) -> String {
        let Some((_, snippet)) = cmd.split_once(' ') else {
            return "Usage: ::encode <expr>".red().to_string();
        };

        let result = self.eval(snippet.to_string(), false);
        match result {
            Ok(result) => {
                let mut tx_bytes = vec![];
                let value = match result.result {
                    EvaluationResult::Contract(contract_result) => {
                        if let Some(value) = contract_result.result {
                            value
                        } else {
                            return "No value".to_string();
                        }
                    }
                    EvaluationResult::Snippet(snippet_result) => snippet_result.result,
                };
                if let Err(e) = value.consensus_serialize(&mut tx_bytes) {
                    return format!("{e}").red().to_string();
                };
                let mut s = String::with_capacity(2 * tx_bytes.len());
                for byte in tx_bytes {
                    write!(s, "{byte:02x}").unwrap();
                }
                s.green().to_string()
            }
            Err(diagnostics) => {
                let lines: Vec<String> = snippet.split('\n').map(String::from).collect();
                let mut output: Vec<String> = diagnostics
                    .iter()
                    .flat_map(|d| output_diagnostic(d, "encode", &lines))
                    .collect();
                output.push("encoding failed".into());
                output.join("\n")
            }
        }
    }

    pub fn decode(&mut self, cmd: &str) -> String {
        let Some((_, byte_string)) = cmd.split_once(' ') else {
            return "Usage: ::decode <hex-bytes>".red().to_string();
        };
        let tx_bytes = match decode_hex(byte_string) {
            Ok(tx_bytes) => tx_bytes,
            Err(e) => return format!("Parsing error: {e}").red().to_string(),
        };

        let value = match Value::consensus_deserialize(&mut &tx_bytes[..]) {
            Ok(value) => value,
            Err(e) => return format!("{e}").red().to_string(),
        };

        format!("{}", value_to_string(&value).green())
    }

    #[cfg(not(target_arch = "wasm32"))]
    pub fn get_costs(&mut self, output: &mut Vec<String>, cmd: &str) {
        let Some((_, expr)) = cmd.split_once(' ') else {
            return output.push("Usage: ::get_costs <expr>".red().to_string());
        };

        let _ = self.run_snippet(output, true, expr);
    }

    pub fn get_accounts(&self) -> Option<String> {
        let accounts = self.interpreter.get_accounts();
        if accounts.is_empty() {
            return None;
        }

        let tokens = self.interpreter.get_tokens();
        let mut headers = vec!["Address".to_string()];
        for token in tokens.iter() {
            if token == "STX" {
                headers.push(String::from("uSTX"));
            } else {
                headers.push(String::from(token));
            }
        }

        let mut table = Table::new();
        table.add_row(headers);
        for account in accounts.iter() {
            let mut cells = vec![];

            if let Some(name) = self.get_account_name(account) {
                cells.push(format!("{account} ({name})"));
            } else {
                cells.push(account.to_string());
            }

            for token in tokens.iter() {
                let balance = self.interpreter.get_balance_for_account(account, token);
                cells.push(balance.to_string());
            }
            table.add_row(cells);
        }
        Some(table.to_string())
    }

    #[cfg(not(target_arch = "wasm32"))]
    pub fn get_contracts(&self) -> Option<String> {
        use super::boot::{BOOT_MAINNET_ADDRESS, BOOT_TESTNET_ADDRESS, SBTC_MAINNET_ADDRESS};

        if self.contracts.is_empty() {
            return None;
        }

        let mut table = Table::new();
        table.add_row(["Contract identifier", "Public functions"]);
        let contracts = self.contracts.clone();
        for (contract_id, contract) in contracts.iter() {
            let contract_id_str = contract_id.to_string();
            if !contract_id_str.starts_with(BOOT_TESTNET_ADDRESS)
                && !contract_id_str.starts_with(BOOT_MAINNET_ADDRESS)
                && !contract_id_str.starts_with(SBTC_MAINNET_ADDRESS)
            {
                let mut formatted_methods = vec![];
                for (method_name, method_args) in contract.function_args.iter() {
                    let formatted_args = if method_args.is_empty() {
                        String::new()
                    } else if method_args.len() == 1 {
                        format!(" {}", method_args.join(" "))
                    } else {
                        format!("\n    {}", method_args.join("\n    "))
                    };
                    formatted_methods.push(format!("({method_name}{formatted_args})"));
                }
                let formatted_spec = formatted_methods.join("\n").to_string();
                table.add_row(vec![&contract_id_str, &formatted_spec]);
            }
        }
        Some(table.to_string())
    }

    #[cfg(target_arch = "wasm32")]
    fn get_contracts(&self) -> Option<String> {
        if self.contracts.is_empty() {
            return None;
        }
        Some(
            self.contracts
                .keys()
                .map(|contract_id| contract_id.to_string())
                .collect::<Vec<String>>()
                .join("\n"),
        )
    }

    fn mint_stx(&mut self, command: &str) -> String {
        let args: Vec<_> = command.split(' ').collect();

        if args.len() != 3 {
            return "Usage: ::mint_stx <recipient address> <amount>"
                .red()
                .to_string();
        }

        let Ok(recipient) = PrincipalData::parse(args[1]) else {
            return "Unable to parse the address".red().to_string();
        };

        let Ok(amount) = args[2].parse::<u64>() else {
            return "Unable to parse the balance".red().to_string();
        };

        match self.interpreter.mint_stx_balance(recipient, amount) {
            Ok(msg) => msg.green().to_string(),
            Err(err) => err.red().to_string(),
        }
    }

    #[cfg(not(target_arch = "wasm32"))]
    fn display_functions(&self) -> String {
        use crate::repl::docs::CLARITY_STD_INDEX;
        format!("{}", CLARITY_STD_INDEX.join("\n").yellow())
    }

    #[cfg(not(target_arch = "wasm32"))]
    fn keywords(&self) -> String {
        use crate::repl::docs::CLARITY_KEYWORDS_INDEX;
        format!("{}", CLARITY_KEYWORDS_INDEX.join("\n").yellow())
    }

    #[cfg(not(target_arch = "wasm32"))]
    fn lookup_functions_or_keywords_docs(&self, exp: &str) -> Option<&str> {
        use crate::repl::docs::{CLARITY_KEYWORDS_REF, CLARITY_STD_REF};
        CLARITY_STD_REF
            .get(exp)
            .or_else(|| CLARITY_KEYWORDS_REF.get(exp))
            .map(|s| s.as_str())
    }

    #[cfg(not(target_arch = "wasm32"))]
    fn display_doc(&self, command: &str) -> String {
        let keyword = {
            let mut s = command.to_string();
            s = s.replace("::describe", "");
            s = s.replace(' ', "");
            s
        };

        match self.lookup_functions_or_keywords_docs(&keyword) {
            Some(doc) => format!("{}", doc.yellow()),
            None => format!(
                "{}",
                "It looks like there aren't matches for your search".red()
            ),
        }
    }

    pub fn get_performance_data(&self) -> Option<String> {
        if let Some(ref perf_hook) = self.perf_hook {
            perf_hook.get_buffer_data()
        } else {
            None
        }
    }
}

#[derive(Debug, PartialEq)]
enum DecodeHexError {
    ParseError(ParseIntError),
    OddLength,
}

impl fmt::Display for DecodeHexError {
    fn fmt(&self, f: &mut fmt::Formatter) -> fmt::Result {
        match self {
            DecodeHexError::ParseError(e) => write!(f, "{e}"),
            DecodeHexError::OddLength => write!(f, "odd number of hex digits"),
        }
    }
}

impl From<ParseIntError> for DecodeHexError {
    fn from(err: ParseIntError) -> Self {
        DecodeHexError::ParseError(err)
    }
}

fn decode_hex(byte_string: &str) -> Result<Vec<u8>, DecodeHexError> {
    let byte_string_filtered: String = byte_string
        .strip_prefix("0x")
        .unwrap_or(byte_string)
        .chars()
        .filter(|c| !c.is_whitespace())
        .collect();
    if byte_string_filtered.len() % 2 != 0 {
        return Err(DecodeHexError::OddLength);
    }
    let result: Result<Vec<u8>, ParseIntError> = (0..byte_string_filtered.len())
        .step_by(2)
        .map(|i| u8::from_str_radix(&byte_string_filtered[i..i + 2], 16))
        .collect();
    match result {
        Ok(result) => Ok(result),
        Err(e) => Err(DecodeHexError::ParseError(e)),
    }
}

#[allow(clippy::items_after_test_module)]
#[cfg(test)]
mod tests {
    use clarity::util::hash::hex_bytes;
    use clarity::vm::costs::ExecutionCost;
    use clarity::vm::types::TupleData;

    use super::*;
    use crate::repl::boot::{BOOT_MAINNET_ADDRESS, BOOT_TESTNET_ADDRESS};
    use crate::repl::hooks::perf::CostField;
    use crate::repl::settings::Account;
    use crate::repl::DEFAULT_EPOCH;
    use crate::test_fixtures::clarity_contract::ClarityContractBuilder;

    #[track_caller]
    fn run_session_snippet(session: &mut Session, snippet: &str) -> Value {
        let execution_res = session.eval(snippet.to_string(), false).unwrap();
        let res = match execution_res.result {
            EvaluationResult::Contract(_) => unreachable!(),
            EvaluationResult::Snippet(res) => res,
        };
        res.result
    }

    #[track_caller]
    fn assert_execution_result_value(
        result: &Result<ExecutionResult, Vec<Diagnostic>>,
        expected_value: Value,
    ) {
        assert!(result.is_ok());
        let result = result.as_ref().unwrap();
        let result = match &result.result {
            EvaluationResult::Contract(_) => unreachable!(),
            EvaluationResult::Snippet(res) => res,
        };
        assert_eq!(result.result, expected_value);
    }

    #[test]
    fn initial_accounts() {
        let address = "ST1SJ3DTE5DN7X54YDH5D64R3BCB6A2AG2ZQ8YPD5";
        let mut session = Session::new(SessionSettings {
            initial_accounts: vec![Account {
                address: address.to_owned(),
                balance: 1000000,
                name: "wallet_1".to_owned(),
            }],
            ..Default::default()
        });
        let _ = session.start();
        let balance = session.interpreter.get_balance_for_account(address, "STX");
        assert_eq!(balance, 1000000);
    }

    #[test]
    fn epoch_switch() {
        let mut session = Session::new(SessionSettings::default());
        session.update_epoch(StacksEpochId::Epoch20);
        let diags = session
            .eval("(slice? \"blockstack\" u5 u10)".into(), false)
            .unwrap_err();
        assert_eq!(
            diags[0].message,
            format!("use of unresolved function 'slice?'",)
        );
        session.update_epoch(StacksEpochId::Epoch21);
        let res = session
            .eval("(slice? \"blockstack\" u5 u10)".into(), false)
            .unwrap();
        let res = match res.result {
            EvaluationResult::Contract(_) => unreachable!(),
            EvaluationResult::Snippet(res) => res,
        };
        assert_eq!(
            res.result,
            Value::some(Value::string_ascii_from_bytes("stack".as_bytes().to_vec()).unwrap())
                .unwrap()
        );
    }

    #[test]
    fn test_parse_and_advance_stacks_chain_tip() {
        let mut session = Session::new(SessionSettings::default());
        let result = session.handle_command("::advance_stacks_chain_tip 1");
        assert_eq!(
            result,
            "advance_stacks_chain_tip can't be called in epoch lower than 3.0"
                .to_string()
                .red()
                .to_string()
        );
        session.handle_command("::set_epoch 3.0");
        let _ = session.handle_command("::advance_stacks_chain_tip 1");
        let new_height = session.handle_command("::get_stacks_block_height");
        assert_eq!(new_height, "Current height: 2");
    }

    #[test]
    fn test_parse_and_advance_burn_chain_tip_pre_epoch3() {
        let mut session = Session::new(SessionSettings::default());
        let result = session.handle_command("::advance_burn_chain_tip 1");
        assert_eq!(
            result,
            "new burn height: 1\nnew stacks height: 1"
                .to_string()
                .green()
                .to_string()
        );
        // before epoch 3 this acts the same as burn_chain_tip
        let result = session.handle_command("::advance_chain_tip 1");
        assert_eq!(
            result,
            "new burn height: 2\nnew stacks height: 2"
                .to_string()
                .green()
                .to_string()
        );
    }

    #[test]
    fn test_parse_and_advance_burn_chain_tip_epoch3() {
        let mut session = Session::new(SessionSettings::default());
        session.handle_command("::set_epoch 3.0");
        let result = session.handle_command("::advance_burn_chain_tip 1");
        assert_eq!(
            result,
            "new burn height: 2\nnew stacks height: 2"
                .to_string()
                .green()
                .to_string()
        );
        let new_height = session.handle_command("::get_stacks_block_height");
        assert_eq!(new_height, "Current height: 2");
        // advance_chain_tip will only affect stacks height in epoch 3 or greater
        let _ = session.handle_command("::advance_chain_tip 1");
        let new_height = session.handle_command("::get_stacks_block_height");
        assert_eq!(new_height, "Current height: 3");
        let new_height = session.handle_command("::get_burn_block_height");
        assert_eq!(new_height, "Current height: 2");
    }

    #[test]
    fn set_epoch_command() {
        let mut session = Session::new(SessionSettings::default());
        let initial_block_height = session.interpreter.get_block_height();
        let initial_epoch = session.handle_command("::get_epoch");
        // initial epoch is 2.05
        assert_eq!(initial_epoch, "Current epoch: 2.05");

        // it can be lowered to 2.0
        // it's possible that in the feature we want to start from 2.0 and forbid lowering the epoch
        // this test would have to be updated
        session.handle_command("::set_epoch 2.0");
        let current_epoch = session.handle_command("::get_epoch");
        assert_eq!(current_epoch, "Current epoch: 2.0");

        session.handle_command("::set_epoch 2.4");
        let current_epoch = session.handle_command("::get_epoch");
        assert_eq!(current_epoch, "Current epoch: 2.4");

        // changing epoch in 2.x does not impact the block height
        assert_eq!(session.interpreter.get_block_height(), initial_block_height);

        session.handle_command("::set_epoch 3.0");
        let current_epoch = session.handle_command("::get_epoch");
        assert_eq!(current_epoch, "Current epoch: 3.0");

        // changing epoch in 3.x increments the block height
        assert_eq!(
            session.interpreter.get_block_height(),
            initial_block_height + 1
        );

        // ensure latest epoch is correctly handled
        let latest_epoch = StacksEpochId::latest().to_string();
        session.handle_command(&format!("::set_epoch {latest_epoch}"));
        let current_epoch = session.handle_command("::get_epoch");
        assert_eq!(current_epoch, format!("Current epoch: {latest_epoch}"));
    }

    #[test]
    fn encode_error() {
        let mut session = Session::new(SessionSettings::default());
        let result = session.encode("::encode { foo false }");
        assert_eq!(
            result,
            format_err!("Tuple literal construction expects a colon at index 1\nencoding failed")
        );

        let result = session.encode("::encode (foo 1)");
        assert_eq!(
            result.split('\n').next().unwrap(),
            format!(
                "encode:1:1: {} use of unresolved function 'foo'",
                "error:".red().bold()
            )
        );
    }

    #[test]
    fn decode_simple() {
        let mut session = Session::new(SessionSettings::default());

        let result = session.decode("::decode 0000000000000000 0000000000000000 2a");
        assert_eq!(result, "42".green().to_string());
    }

    #[test]
    fn decode_map() {
        let mut session = Session::new(SessionSettings::default());
        let result = session.decode("::decode 0x0c00000002036261720403666f6f0d0000000568656c6c6f");
        assert_eq!(result, "{ bar: false, foo: \"hello\" }".green().to_string());
    }

    #[test]
    fn decode_error() {
        let mut session = Session::new(SessionSettings::default());
        let result = session.decode("::decode 42");
        assert_eq!(
            result,
            "Failed to decode clarity value: DeserializationError(\"Bad type prefix\")"
                .red()
                .to_string()
        );

        let result = session.decode("::decode 4g");
        assert_eq!(
            result,
            "Parsing error: invalid digit found in string"
                .red()
                .to_string()
        );
    }

    #[test]
    fn clarity_epoch_mismatch() {
        let settings = SessionSettings::default();
        let mut session = Session::new(settings);
        let snippet = "(define-data-var x uint u0)";

        // can not use ClarityContractBuilder to build an invalid contract
        let contract = ClarityContract {
            code_source: ClarityCodeSource::ContractInMemory(snippet.to_string()),
            name: "should_error".to_string(),
            deployer: ContractDeployer::Address("ST000000000000000000002AMW42H".into()),
            clarity_version: ClarityVersion::Clarity2,
            epoch: Epoch::Specific(StacksEpochId::Epoch2_05),
        };

        let result = session.deploy_contract(&contract, false, None);
        assert!(result.is_err(), "Expected error for clarity mismatch");
    }

    #[test]
    fn deploy_contract_with_wrong_epoch() {
        let settings = SessionSettings::default();
        let mut session = Session::new(settings);

        session.update_epoch(StacksEpochId::Epoch24);

        let snippet = "(define-data-var x uint u0)";
        let contract = ClarityContractBuilder::new()
            .code_source(snippet.into())
            .epoch(StacksEpochId::Epoch25)
            .clarity_version(ClarityVersion::Clarity2)
            .build();

        let result = session.deploy_contract(&contract, false, None);
        assert!(result.is_err());
        let err = result.unwrap_err();
        assert!(err.len() == 1);
        assert_eq!(
            err.first().unwrap().message,
            "contract epoch (2.5) does not match current epoch (2.4)"
        );
    }

    #[test]
    fn test_eval_clarity_string() {
        let mut session = Session::new(SessionSettings::default());
        let epoch = StacksEpochId::Epoch25;
        session.update_epoch(epoch);

        let result = session.eval_clarity_string("u1");
        assert_eq!(result, SymbolicExpression::atom_value(Value::UInt(1)));

        let result = session.eval_clarity_string("(+ 1 2)");
        assert_eq!(result, SymbolicExpression::atom_value(Value::Int(3)));

        let result = session.eval_clarity_string("(list u1 u2)");
        assert_eq!(
            result,
            SymbolicExpression::atom_value(
                Value::cons_list_unsanitized(vec![Value::UInt(1), Value::UInt(2)]).unwrap()
            )
        );

        let result = session.eval_clarity_string("0x01");
        assert_eq!(
            result,
            SymbolicExpression::atom_value(Value::buff_from_byte(0x01))
        );
    }

    #[test]
    fn evaluate_at_block() {
        let settings = SessionSettings::default();

        let mut session = Session::new(settings);
        session.start().expect("session could not start");

        session.handle_command("::set_epoch 2.5");

        // setup contract state
        let snippet = "
            (define-data-var x uint u0)
            (define-read-only (get-x)
                (var-get x))
            (define-public (incr)
                (begin
                    (var-set x (+ (var-get x) u1))
                    (ok (var-get x))))";

        let contract = ClarityContract {
            code_source: ClarityCodeSource::ContractInMemory(snippet.to_string()),
            name: "contract".to_string(),
            deployer: ContractDeployer::Address("ST000000000000000000002AMW42H".into()),
            clarity_version: ClarityVersion::Clarity2,
            epoch: Epoch::Specific(StacksEpochId::Epoch25),
        };

        let _ = session.deploy_contract(&contract, false, None);

        // assert data-var is set to 0
        assert_eq!(
            session
                .process_console_input("(contract-call? .contract get-x)")
                .1[0],
            "u0".green().to_string()
        );

        // advance chain tip and test at-block
        let _ = session.advance_chain_tip(10000);
        assert_eq!(
            session
                .process_console_input("(contract-call? .contract get-x)")
                .1[0],
            "u0".green().to_string()
        );
        session.process_console_input("(contract-call? .contract incr)");
        assert_eq!(
            session
                .process_console_input("(contract-call? .contract get-x)")
                .1[0],
            "u1".green().to_string()
        );

        assert_eq!(session.process_console_input("(at-block (unwrap-panic (get-block-info? id-header-hash u0)) burn-block-height)").1[0], "u0".green().to_string());
        assert_eq!(session.process_console_input("(at-block (unwrap-panic (get-block-info? id-header-hash u5000)) burn-block-height)").1[0], "u4999".green().to_string());

        assert_eq!(session.process_console_input("(at-block (unwrap-panic (get-block-info? id-header-hash u0)) (contract-call? .contract get-x))").1[0], "u0".green().to_string());
        assert_eq!(session.process_console_input("(at-block (unwrap-panic (get-block-info? id-header-hash u5000)) (contract-call? .contract get-x))").1[0], "u0".green().to_string());

        // advance chain tip again and test at-block
        // do this twice to make sure that the lookup table is being updated properly
        session.advance_chain_tip(10);
        session.advance_chain_tip(10);

        assert_eq!(
            session
                .process_console_input("(contract-call? .contract get-x)")
                .1[0],
            "u1".green().to_string()
        );
        session.process_console_input("(contract-call? .contract incr)");
        assert_eq!(
            session
                .process_console_input("(contract-call? .contract get-x)")
                .1[0],
            "u2".green().to_string()
        );
        assert_eq!(session.process_console_input("(at-block (unwrap-panic (get-block-info? id-header-hash u10000)) (contract-call? .contract get-x))").1[0], "u1".green().to_string());

        session.handle_command("::set_epoch 3.1");

        let _ = session.advance_burn_chain_tip(10000);

        assert_eq!(session.process_console_input("(at-block (unwrap-panic (get-stacks-block-info? id-header-hash u19000)) burn-block-height)").1[0], "u20021".green().to_string());
    }

    #[test]
    fn can_deploy_a_contract() {
        let settings = SessionSettings::default();
        let mut session = Session::new(settings);
        session.start().expect("session could not start");
        session.update_epoch(DEFAULT_EPOCH);

        // deploy default contract
        let contract = ClarityContractBuilder::default().build();
        let result = session.deploy_contract(&contract, false, None);
        assert!(result.is_ok());
    }

    #[test]
    fn can_call_boot_contract_fn() {
        let settings = SessionSettings::default();
        let mut session = Session::new(settings);
        session.update_epoch(StacksEpochId::Epoch25);
        session.load_boot_contracts();

        // call pox4 get-info
        let result = session.call_contract_fn(
            format!("{BOOT_MAINNET_ADDRESS}.pox-4").as_str(),
            "get-pox-info",
            &[],
            BOOT_TESTNET_ADDRESS,
            false,
            false,
        );
        assert_execution_result_value(
            &result,
            Value::okay(Value::Tuple(
                TupleData::from_data(vec![
                    ("min-amount-ustx".into(), Value::UInt(0)),
                    ("reward-cycle-id".into(), Value::UInt(0)),
                    ("prepare-cycle-length".into(), Value::UInt(50)),
                    ("first-burnchain-block-height".into(), Value::UInt(0)),
                    ("reward-cycle-length".into(), Value::UInt(1050)),
                    ("total-liquid-supply-ustx".into(), Value::UInt(0)),
                ])
                .unwrap(),
            ))
            .unwrap(),
        );
    }

    #[test]
    fn can_call_public_contract_fn() {
        let settings = SessionSettings::default();
        let mut session = Session::new(settings);
        session.start().expect("session could not start");
        session.update_epoch(DEFAULT_EPOCH);

        // deploy default contract
        let contract = ClarityContractBuilder::default().build();
        let _ = session.deploy_contract(&contract, false, None);

        let result = session.call_contract_fn(
            "contract",
            "incr",
            &[],
            &session.get_tx_sender(),
            false,
            false,
        );
        assert_execution_result_value(&result, Value::okay(Value::UInt(1)).unwrap());

        let result = session.call_contract_fn(
            "contract",
            "get-x",
            &[],
            &session.get_tx_sender(),
            false,
            false,
        );
        assert_execution_result_value(&result, Value::UInt(1));
    }

    #[test]
    fn current_block_info_is_none() {
        let settings = SessionSettings::default();
        let mut session = Session::new(settings);
        session.start().expect("session could not start");
        session.update_epoch(StacksEpochId::Epoch25);

        session.advance_chain_tip(5);
        let result = run_session_snippet(&mut session, "(get-block-info? time block-height)");
        assert_eq!(result, Value::none());
    }

    #[test]
    fn block_time_is_realistic_in_epoch_2_5() {
        let settings = SessionSettings::default();
        let mut session = Session::new(settings);
        session.start().expect("session could not start");
        session.update_epoch(StacksEpochId::Epoch25);

        session.advance_chain_tip(4);

        let result = run_session_snippet(&mut session, "(get-block-info? time u2)");
        let Ok(Some(Value::UInt(time_block_1))) = result.expect_optional() else {
            panic!("Unexpected result");
        };

        let result = run_session_snippet(&mut session, "(get-block-info? time u3)");
        let Ok(Some(Value::UInt(time_block_2))) = result.expect_optional() else {
            panic!("Unexpected result");
        };

        assert!(time_block_2 - time_block_1 == 600);
    }

    #[test]
    fn burn_block_height_behavior_epoch2_5() {
        let settings = SessionSettings::default();
        let mut session = Session::new(settings);
        session.start().expect("session could not start");
        session.update_epoch(StacksEpochId::Epoch25);

        let snippet = [
            "(define-read-only (get-burn (height uint))",
            "  (let ((id (unwrap-panic (get-block-info? id-header-hash height))))",
            "    (at-block id burn-block-height)))",
        ]
        .join("\n");

        let contract = ClarityContractBuilder::new()
            .code_source(snippet)
            .clarity_version(ClarityVersion::Clarity2)
            .epoch(StacksEpochId::Epoch25)
            .build();

        session.deploy_contract(&contract, false, None).unwrap();
        session.advance_burn_chain_tip(10);

        let result = run_session_snippet(&mut session, "block-height");
        assert_eq!(result, Value::UInt(10));
        let result = run_session_snippet(&mut session, "burn-block-height");
        assert_eq!(result, Value::UInt(9));
        let result = run_session_snippet(
            &mut session,
            format!("(contract-call? .{} get-burn u6)", contract.name).as_str(),
        );
        assert_eq!(result, Value::UInt(5));
    }

    #[test]
    fn get_burn_block_info_past() {
        let settings = SessionSettings::default();
        let mut session = Session::new(settings);
        session.start().expect("session could not start");
        session.update_epoch(StacksEpochId::Epoch30);

        session.advance_burn_chain_tip(10);

        let result = run_session_snippet(&mut session, "(get-burn-block-info? header-hash u10)");
        let expected_header_hash =
            hex_bytes("02e51c71171ecd6467c472e11374c5a5ae882f8591c8d2b8ba24d916680f3e8a").unwrap();
        assert_eq!(
            result,
            Value::some(Value::buff_from(expected_header_hash).unwrap()).unwrap()
        );
        let result = run_session_snippet(&mut session, "(get-burn-block-info? header-hash u9)");
        let expected_header_hash =
            hex_bytes("02128940fbe65bd02156e79e09b8f84cf889c7353c9cd16e7f43a3f60902ca90").unwrap();
        assert_eq!(
            result,
            Value::some(Value::buff_from(expected_header_hash).unwrap()).unwrap()
        );
    }

    #[test]
    fn burn_block_height_behavior_epoch3_0() {
        // test that clarinet preserves the 3.0 and 3.1 special behavior of burn-block-height
        // https://github.com/stacks-network/stacks-core/pull/5524
        let settings = SessionSettings::default();
        let mut session = Session::new(settings);
        session.start().expect("session could not start");
        session.update_epoch(StacksEpochId::Epoch30);

        let snippet = [
            "(define-read-only (get-burn (height uint))",
            "  (let ((id (unwrap-panic (get-stacks-block-info? id-header-hash height))))",
            "    (at-block id burn-block-height)))",
        ]
        .join("\n");

        let contract = ClarityContractBuilder::new()
            .code_source(snippet)
            .clarity_version(ClarityVersion::Clarity3)
            .epoch(StacksEpochId::Epoch30)
            .build();

        session.deploy_contract(&contract, false, None).unwrap();
        session.advance_burn_chain_tip(10);

        let result = run_session_snippet(&mut session, "stacks-block-height");
        assert_eq!(result, Value::UInt(11));
        let result = run_session_snippet(&mut session, "burn-block-height");
        assert_eq!(result, Value::UInt(11));
        let result = run_session_snippet(
            &mut session,
            format!("(contract-call? .{} get-burn u8)", contract.name).as_str(),
        );
        assert_eq!(result, Value::UInt(11));
    }

    #[test]
    fn burn_block_height_behavior_epoch3_0_contract_in_2_5() {
        let settings = SessionSettings::default();
        let mut session = Session::new(settings);
        session.start().expect("session could not start");
        session.update_epoch(StacksEpochId::Epoch25);

        let snippet = [
            "(define-read-only (get-burn (height uint))",
            "  (let ((id (unwrap-panic (get-block-info? id-header-hash height))))",
            "    (at-block id burn-block-height)))",
        ]
        .join("\n");

        let contract = ClarityContractBuilder::new()
            .name("contract-2-5")
            .code_source(snippet)
            .clarity_version(ClarityVersion::Clarity2)
            .epoch(StacksEpochId::Epoch25)
            .build();

        session.deploy_contract(&contract, false, None).unwrap();
        session.advance_burn_chain_tip(10);

        session.update_epoch(StacksEpochId::Epoch30);

        session.advance_burn_chain_tip(10);

        let result = run_session_snippet(&mut session, "stacks-block-height");
        assert_eq!(result, Value::UInt(21));

        // calling a 2.5 contract in epoch 3.0 has the same behavior as epoch 2.5

        let result = run_session_snippet(
            &mut session,
            format!("(contract-call? .{} get-burn u8)", contract.name).as_str(),
        );
        assert_eq!(result, Value::UInt(7));

        let result = run_session_snippet(
            &mut session,
            format!("(contract-call? .{} get-burn u18)", contract.name).as_str(),
        );
        assert_eq!(result, Value::UInt(21));
    }

    #[test]
    fn test_parse_and_set_tx_sender() {
        let settings = SessionSettings::default();
        let mut session = Session::new(settings);
        let sender = "ST1SJ3DTE5DN7X54YDH5D64R3BCB6A2AG2ZQ8YPD5";
        session.start().expect("session could not start");

        let result = session.process_console_input(&format!("::set_tx_sender    {sender}"));
        assert!(result.1[0].contains(sender));

        let result = session.process_console_input(&format!("::set_tx_sender {sender}     "));
        assert!(result.1[0].contains(sender));
    }

    #[test]
    fn test_call_contract_fn_undefined_function() {
        let settings = SessionSettings::default();
        let mut session = Session::new(settings);
        session.start().expect("session could not start");
        session.update_epoch(DEFAULT_EPOCH);

        // deploy a simple contract
        let contract = ClarityContractBuilder::default().build();
        let _ = session.deploy_contract(&contract, false, None);

        // try to call a non-existent function
        let result = session.call_contract_fn(
            "contract",
            "doesnt-exist",
            &[],
            &session.get_tx_sender(),
            false,
            false,
        );

        assert!(result.is_err());
        let diagnostics = result.unwrap_err();
        assert_eq!(diagnostics.len(), 1);
        assert_eq!(
            diagnostics[0].message,
            format!(
                "Method 'doesnt-exist' does not exist on contract '{}.contract'",
                session.get_tx_sender()
            )
        );
    }
}<|MERGE_RESOLUTION|>--- conflicted
+++ resolved
@@ -429,18 +429,6 @@
 
     #[cfg(not(target_arch = "wasm32"))]
     pub fn perf(&mut self, output: &mut Vec<String>, cmd: &str) {
-<<<<<<< HEAD
-        use super::hooks::perf::PerfHook;
-
-        let Some((_, snippet)) = cmd.split_once(' ') else {
-            return output.push("Usage: ::perf <expr>".red().to_string());
-        };
-
-        let mut perf = PerfHook::new();
-
-        match self.eval_with_hooks(snippet.to_string(), Some(vec![&mut perf]), true) {
-            Ok(_) => (),
-=======
         use super::hooks::perf::{CostField, PerfHook};
 
         let parts: Vec<&str> = cmd.split_whitespace().collect();
@@ -483,7 +471,6 @@
                     .to_string(),
                 );
             }
->>>>>>> 9eda5f33
             Err(diagnostics) => {
                 let lines = snippet.lines();
                 let formatted_lines: Vec<String> = lines.map(|l| l.to_string()).collect();
