use crate::deployments::types::DeploymentSynthesis;
use crate::deployments::{
    self, check_deployments, generate_default_deployment, get_absolute_deployment_path,
    write_deployment,
};
use crate::devnet::package::{self as Package, ConfigurationPackage};
use crate::devnet::start::start;
use crate::generate::{
    self,
    changes::{Changes, TOMLEdition},
};
use crate::lsp::run_lsp;

use clap::{CommandFactory, Parser, Subcommand};
use clap_complete::{Generator, Shell};
use clarinet_deployments::diagnostic_digest::DiagnosticsDigest;
use clarinet_deployments::onchain::{
    apply_on_chain_deployment, get_initial_transactions_trackers, update_deployment_costs,
    DeploymentCommand, DeploymentEvent,
};
use clarinet_deployments::types::{DeploymentGenerationArtifacts, DeploymentSpecification};
use clarinet_deployments::{
    get_default_deployment_path, load_deployment, setup_session_with_deployment,
};
use clarinet_files::chainhook_types::StacksNetwork;
use clarinet_files::{
    get_manifest_location, FileLocation, NetworkManifest, ProjectManifest, ProjectManifestFile,
    RequirementConfig,
};
use clarity_repl::analysis::call_checker::ContractAnalysis;
use clarity_repl::clarity::vm::analysis::AnalysisDatabase;
use clarity_repl::clarity::vm::costs::LimitedCostTracker;
use clarity_repl::clarity::vm::types::QualifiedContractIdentifier;
use clarity_repl::clarity::ClarityVersion;
use clarity_repl::frontend::terminal::print_clarity_wasm_warning;
use clarity_repl::repl::diagnostic::output_diagnostic;
use clarity_repl::repl::{ClarityCodeSource, ClarityContract, ContractDeployer, DEFAULT_EPOCH};
use clarity_repl::{analysis, repl, Terminal};
use stacks_network::{self, DevnetOrchestrator};
use std::collections::HashMap;
use std::fs::{self, File};
use std::io::prelude::*;
use std::{env, process};
use toml;

use super::clarinetrc::GlobalSettings;

#[cfg(feature = "telemetry")]
use super::telemetry::{telemetry_report_event, DeveloperUsageDigest, DeveloperUsageEvent};
/// Clarinet is a command line tool for Clarity smart contract development.
///
/// For Clarinet documentation, refer to https://docs.hiro.so/clarinet/introduction.
/// Report any issues here https://github.com/hirosystems/clarinet/issues/new.
#[derive(Parser, PartialEq, Clone, Debug)]
#[clap(version = env!("CARGO_PKG_VERSION"), name = "clarinet", bin_name = "clarinet")]
struct Opts {
    #[clap(subcommand)]
    command: Command,
}

#[allow(clippy::upper_case_acronyms)]
#[derive(Subcommand, PartialEq, Clone, Debug)]
enum Command {
    /// Generate shell completions scripts
    #[clap(name = "completions", bin_name = "completions", aliases = &["completion"])]
    Completions(Completions),
    /// Create and scaffold a new project
    #[clap(name = "new", bin_name = "new")]
    New(GenerateProject),
    /// Subcommands for working with contracts
    #[clap(subcommand, name = "contracts", aliases = &["contract"])]
    Contracts(Contracts),
    /// Interact with contracts deployed on Mainnet
    #[clap(subcommand, name = "requirements", aliases = &["requirement"])]
    Requirements(Requirements),
    /// Manage contracts deployments on Simnet/Devnet/Testnet/Mainnet
    #[clap(subcommand, name = "deployments", aliases = &["deployment"])]
    Deployments(Deployments),
    /// Load contracts in a REPL for an interactive session
    #[clap(name = "console", aliases = &["poke"], bin_name = "console")]
    Console(Console),
    /// Check contracts syntax
    #[clap(name = "check", bin_name = "check")]
    Check(Check),
    /// Start a local Devnet network for interacting with your contracts from your browser
    #[clap(name = "integrate", bin_name = "integrate")]
    Integrate(DevnetStart),
    /// Subcommands for Devnet usage
    #[clap(subcommand, name = "devnet")]
    Devnet(Devnet),
    /// Get Clarity autocompletion and inline errors from your code editor (VSCode, vim, emacs, etc)
    #[clap(name = "lsp", bin_name = "lsp")]
    LSP,
    /// Step by step debugging and breakpoints from your code editor (VSCode, vim, emacs, etc)
    #[clap(name = "dap", bin_name = "dap")]
    DAP,
}

#[derive(Subcommand, PartialEq, Clone, Debug)]
enum Devnet {
    /// Generate package of all required devnet artifacts
    #[clap(name = "package", bin_name = "package")]
    Package(DevnetPackage),

    /// Start a local Devnet network for interacting with your contracts from your browser
    #[clap(name = "start", bin_name = "start")]
    DevnetStart(DevnetStart),
}

#[derive(Subcommand, PartialEq, Clone, Debug)]
enum Contracts {
    /// Generate files and settings for a new contract
    #[clap(name = "new", bin_name = "new")]
    NewContract(NewContract),
    /// Remove files and settings for a contract
    #[clap(name = "rm", bin_name = "rm")]
    RemoveContract(RemoveContract),
}

#[derive(Subcommand, PartialEq, Clone, Debug)]
enum Requirements {
    /// Interact with contracts published on Mainnet
    #[clap(name = "add", bin_name = "add")]
    AddRequirement(AddRequirement),
}

#[allow(clippy::enum_variant_names)]
#[derive(Subcommand, PartialEq, Clone, Debug)]
enum Deployments {
    /// Check deployments format
    #[clap(name = "check", bin_name = "check")]
    CheckDeployments(CheckDeployments),
    /// Generate new deployment
    #[clap(name = "generate", bin_name = "generate", aliases = &["new"])]
    GenerateDeployment(GenerateDeployment),
    /// Apply deployment
    #[clap(name = "apply", bin_name = "apply")]
    ApplyDeployment(ApplyDeployment),
}

#[derive(Parser, PartialEq, Clone, Debug)]
struct DevnetPackage {
    /// Output json file name
    #[clap(long = "name", short = 'n')]
    pub package_file_name: Option<String>,
    #[clap(long = "manifest-path", short = 'm')]
    pub manifest_path: Option<String>,
}

#[derive(Parser, PartialEq, Clone, Debug)]
struct GenerateProject {
    /// Project's name
    pub name: String,
    /// Do not provide developer usage telemetry for this project
    #[clap(long = "disable-telemetry")]
    pub disable_telemetry: bool,
}

#[derive(Parser, PartialEq, Clone, Debug)]
struct NewContract {
    /// Contract's name
    pub name: String,
    /// Path to Clarinet.toml
    #[clap(long = "manifest-path", short = 'm')]
    pub manifest_path: Option<String>,
}

#[derive(Parser, PartialEq, Clone, Debug)]
struct RemoveContract {
    /// Contract's name
    pub name: String,
    /// Path to Clarinet.toml
    #[clap(long = "manifest-path", short = 'm')]
    pub manifest_path: Option<String>,
}

#[derive(Parser, PartialEq, Clone, Debug)]
struct AddRequirement {
    /// Contract id (ex. "SP2PABAF9FTAJYNFZH93XENAJ8FVY99RRM50D2JG9.nft-trait")
    pub contract_id: String,
    /// Path to Clarinet.toml
    #[clap(long = "manifest-path", short = 'm')]
    pub manifest_path: Option<String>,
}

#[derive(Parser, PartialEq, Clone, Debug)]
struct CheckDeployments {
    /// Path to Clarinet.toml
    #[clap(long = "manifest-path", short = 'm')]
    pub manifest_path: Option<String>,
}

#[derive(Parser, PartialEq, Clone, Debug)]
struct GenerateDeployment {
    /// Generate a deployment file for simnet environments (console, tests)
    #[clap(
        long = "simnet",
        conflicts_with = "devnet",
        conflicts_with = "testnet",
        conflicts_with = "mainnet"
    )]
    pub simnet: bool,
    /// Generate a deployment file for devnet, using settings/Devnet.toml
    #[clap(
        long = "devnet",
        conflicts_with = "simnet",
        conflicts_with = "testnet",
        conflicts_with = "mainnet"
    )]
    pub devnet: bool,
    /// Generate a deployment file for devnet, using settings/Testnet.toml
    #[clap(
        long = "testnet",
        conflicts_with = "simnet",
        conflicts_with = "devnet",
        conflicts_with = "mainnet"
    )]
    pub testnet: bool,
    /// Generate a deployment file for devnet, using settings/Mainnet.toml
    #[clap(
        long = "mainnet",
        conflicts_with = "simnet",
        conflicts_with = "testnet",
        conflicts_with = "devnet"
    )]
    pub mainnet: bool,
    /// Path to Clarinet.toml
    #[clap(long = "manifest-path", short = 'm')]
    pub manifest_path: Option<String>,
    /// Generate a deployment file without trying to batch transactions (simnet only)
    #[clap(
        long = "no-batch",
        conflicts_with = "devnet",
        conflicts_with = "testnet",
        conflicts_with = "mainnet"
    )]
    pub no_batch: bool,
    /// Compute and set cost, using low priority (network connection required)
    #[clap(
        long = "low-cost",
        conflicts_with = "medium_cost",
        conflicts_with = "high_cost",
        conflicts_with = "manual_cost"
    )]
    pub low_cost: bool,
    /// Compute and set cost, using medium priority (network connection required)
    #[clap(
        conflicts_with = "low_cost",
        long = "medium-cost",
        conflicts_with = "high_cost",
        conflicts_with = "manual_cost"
    )]
    pub medium_cost: bool,
    /// Compute and set cost, using high priority (network connection required)
    #[clap(
        conflicts_with = "low_cost",
        conflicts_with = "medium_cost",
        long = "high-cost",
        conflicts_with = "manual_cost"
    )]
    pub high_cost: bool,
    /// Leave cost estimation manual
    #[clap(
        conflicts_with = "low_cost",
        conflicts_with = "medium_cost",
        conflicts_with = "high_cost",
        long = "manual-cost"
    )]
    pub manual_cost: bool,
}

#[derive(Parser, PartialEq, Clone, Debug)]
struct ApplyDeployment {
    /// Apply default deployment settings/default.devnet-plan.toml
    #[clap(
        long = "devnet",
        conflicts_with = "deployment_plan_path",
        conflicts_with = "testnet",
        conflicts_with = "mainnet"
    )]
    pub devnet: bool,
    /// Apply default deployment settings/default.testnet-plan.toml
    #[clap(
        long = "testnet",
        conflicts_with = "deployment_plan_path",
        conflicts_with = "devnet",
        conflicts_with = "mainnet"
    )]
    pub testnet: bool,
    /// Apply default deployment settings/default.mainnet-plan.toml
    #[clap(
        long = "mainnet",
        conflicts_with = "deployment_plan_path",
        conflicts_with = "testnet",
        conflicts_with = "devnet"
    )]
    pub mainnet: bool,
    /// Path to Clarinet.toml
    #[clap(long = "manifest-path", short = 'm')]
    pub manifest_path: Option<String>,
    /// Apply deployment plan specified
    #[clap(
        long = "deployment-plan-path",
        short = 'p',
        conflicts_with = "devnet",
        conflicts_with = "testnet",
        conflicts_with = "mainnet"
    )]
    pub deployment_plan_path: Option<String>,
    /// Display streams of logs instead of terminal UI dashboard
    #[clap(long = "no-dashboard")]
    pub no_dashboard: bool,
    /// Use on disk deployment plan (prevent updates computing)
    #[clap(
        long = "use-on-disk-deployment-plan",
        short = 'd',
        conflicts_with = "use_computed_deployment_plan"
    )]
    pub use_on_disk_deployment_plan: bool,
    /// Use computed deployment plan (will overwrite on disk version if any update)
    #[clap(
        long = "use-computed-deployment-plan",
        short = 'c',
        conflicts_with = "use_on_disk_deployment_plan"
    )]
    pub use_computed_deployment_plan: bool,
}

#[derive(Parser, PartialEq, Clone, Debug)]
struct Console {
    /// Path to Clarinet.toml
    #[clap(long = "manifest-path", short = 'm')]
    pub manifest_path: Option<String>,
    /// If specified, use this deployment file
    #[clap(long = "deployment-plan-path", short = 'p')]
    pub deployment_plan_path: Option<String>,
    /// Use on disk deployment plan (prevent updates computing)
    #[clap(
        long = "use-on-disk-deployment-plan",
        short = 'd',
        conflicts_with = "use_computed_deployment_plan"
    )]
    pub use_on_disk_deployment_plan: bool,
    /// Use computed deployment plan (will overwrite on disk version if any update)
    #[clap(
        long = "use-computed-deployment-plan",
        short = 'c',
        conflicts_with = "use_on_disk_deployment_plan"
    )]
    pub use_computed_deployment_plan: bool,
    /// Allow the Clarity Wasm preview to run in parallel with the Clarity interpreter (beta)
    #[clap(long = "enable-clarity-wasm")]
    pub enable_clarity_wasm: bool,
}

#[derive(Parser, PartialEq, Clone, Debug)]
struct DevnetStart {
    /// Path to Clarinet.toml
    #[clap(long = "manifest-path", short = 'm')]
    pub manifest_path: Option<String>,
    /// Display streams of logs instead of terminal UI dashboard
    #[clap(long = "no-dashboard")]
    pub no_dashboard: bool,
    /// If specified, use this deployment file
    #[clap(long = "deployment-plan-path", short = 'p')]
    pub deployment_plan_path: Option<String>,
    /// Use on disk deployment plan (prevent updates computing)
    #[clap(
        long = "use-on-disk-deployment-plan",
        short = 'd',
        conflicts_with = "use_computed_deployment_plan"
    )]
    pub use_on_disk_deployment_plan: bool,
    /// Use computed deployment plan (will overwrite on disk version if any update)
    #[clap(
        long = "use-computed-deployment-plan",
        short = 'c',
        conflicts_with = "use_on_disk_deployment_plan"
    )]
    pub use_computed_deployment_plan: bool,
    /// Path to Package.json produced by 'clarinet devnet package'
    #[clap(
        long = "package",
        conflicts_with = "use_computed_deployment_plan",
        conflicts_with = "manifest_path"
    )]
    pub package: Option<String>,
}

#[derive(Parser, PartialEq, Clone, Debug)]
struct Check {
    /// Path to Clarinet.toml
    #[clap(long = "manifest-path", short = 'm')]
    pub manifest_path: Option<String>,
    /// If specified, perform a simple syntax-check on just this one file
    pub file: Option<String>,
    /// If specified, use this deployment file
    #[clap(long = "deployment-plan-path", short = 'p')]
    pub deployment_plan_path: Option<String>,
    /// Use on disk deployment plan (prevent updates computing)
    #[clap(
        long = "use-on-disk-deployment-plan",
        short = 'd',
        conflicts_with = "use_computed_deployment_plan"
    )]
    pub use_on_disk_deployment_plan: bool,
    /// Use computed deployment plan (will overwrite on disk version if any update)
    #[clap(
        long = "use-computed-deployment-plan",
        short = 'c',
        conflicts_with = "use_on_disk_deployment_plan"
    )]
    pub use_computed_deployment_plan: bool,
}

#[derive(Parser, PartialEq, Clone, Debug)]
struct Completions {
    /// Specify which shell to generation completions script for
    #[clap(ignore_case = true)]
    pub shell: Shell,
}

pub fn main() {
    let opts: Opts = match Opts::try_parse() {
        Ok(opts) => opts,
        Err(e) => {
            if e.kind() == clap::error::ErrorKind::UnknownArgument {
                let manifest = load_manifest_or_exit(None);
                if manifest.project.telemetry {
                    #[cfg(feature = "telemetry")]
                    telemetry_report_event(DeveloperUsageEvent::UnknownCommand(
                        DeveloperUsageDigest::new(
                            &manifest.project.name,
                            &manifest.project.authors,
                        ),
                        format!("{}", e),
                    ));
                }
            }

            // handle --version, --help, etc
            // see how to safely print clap errors here:
            // https://github.com/clap-rs/clap/blob/21b671f689bc0b8d790dc8c42902c22822bf6f82/clap_builder/src/error/mod.rs#L233
            let _ = e.print();
            let _ = std::io::stdout().lock().flush();
            let _ = std::io::stderr().lock().flush();
            std::process::exit(e.exit_code());
        }
    };

    let global_settings = GlobalSettings::from_global_file();

    match opts.command {
        Command::Completions(cmd) => {
            let mut app = Opts::command();
            let file_name = cmd.shell.file_name("clarinet");
            let mut file = match File::create(file_name.clone()) {
                Ok(file) => file,
                Err(e) => {
                    println!(
                        "{} Unable to create file {}: {}",
                        red!("error:"),
                        file_name,
                        e
                    );
                    std::process::exit(1);
                }
            };
            clap_complete::generate(cmd.shell, &mut app, "clarinet", &mut file);
            println!("{} {}", green!("Created file"), file_name.clone());
            println!("Check your shell's documentation for details about using this file to enable completions for clarinet");
        }
        Command::New(project_opts) => {
            let current_path = {
                let current_dir = match env::current_dir() {
                    Ok(dir) => dir,
                    Err(e) => {
                        println!("{}{}", format_err!("unable to get current directory"), e);
                        std::process::exit(1);
                    }
                };
                current_dir.to_str().unwrap().to_owned()
            };

            let telemetry_enabled = if cfg!(feature = "telemetry") {
                if project_opts.disable_telemetry {
                    false
                } else {
                    match global_settings.enable_telemetry {
                        Some(enable) => enable,
                        _ => {
                            println!("{}", yellow!("Send usage data to Hiro."));
                            println!("{}", yellow!("Help Hiro improve its products and services by automatically sending diagnostics and usage data."));
                            println!("{}", yellow!("Only high level usage information, and no information identifying you or your project are collected."));
                            println!("{}",
                                yellow!("Enable or disable clarinet telemetry globally with this command:")
                            );
                            println!(
                                "{}",
                                blue!(format!(
                                    "  $ mkdir -p ~/.clarinet; echo \"enable_telemetry = true\" >> {}",
                                    GlobalSettings::get_settings_file_path()
                                ))
                            );
                            // TODO(lgalabru): once we have a privacy policy available, add a link
                            // println!("{}", yellow!("Visit http://hiro.so/clarinet-privacy for details."));
                            println!("{}", yellow!("Enable [Y/n]?"));
                            let mut buffer = String::new();
                            std::io::stdin().read_line(&mut buffer).unwrap();
                            !buffer.starts_with('n')
                        }
                    }
                }
            } else {
                false
            };
            if telemetry_enabled {
                println!(
                    "{}",
                    yellow!("Telemetry enabled. Thanks for helping to improve clarinet!")
                );
            } else {
                println!(
                    "{}",
                    yellow!(
                        "Telemetry disabled. Clarinet will not collect any data on this project."
                    )
                );
            }
            let project_id = project_opts.name.clone();
            let changes = match generate::get_changes_for_new_project(
                current_path,
                project_id,
                telemetry_enabled,
            ) {
                Ok(changes) => changes,
                Err(message) => {
                    println!("{}", format_err!(message));
                    std::process::exit(1);
                }
            };

            if !execute_changes(changes) {
                std::process::exit(1);
            }
            if global_settings.enable_hints.unwrap_or(true) {
                display_contract_new_hint(Some(project_opts.name.as_str()));
            }
            if telemetry_enabled {
                #[cfg(feature = "telemetry")]
                telemetry_report_event(DeveloperUsageEvent::NewProject(DeveloperUsageDigest::new(
                    &project_opts.name,
                    &[],
                )));
            }
        }
        Command::Deployments(subcommand) => match subcommand {
            Deployments::CheckDeployments(cmd) => {
                let manifest = load_manifest_or_exit(cmd.manifest_path);
                // Ensure that all the deployments can correctly be deserialized.
                println!("Checking deployments");
                let res = check_deployments(&manifest);
                if let Err(message) = res {
                    println!("{}", format_err!(message));
                    process::exit(1);
                }
            }
            Deployments::GenerateDeployment(cmd) => {
                let manifest = load_manifest_or_exit(cmd.manifest_path);

                let network = if cmd.devnet {
                    StacksNetwork::Devnet
                } else if cmd.testnet {
                    StacksNetwork::Testnet
                } else if cmd.mainnet {
                    StacksNetwork::Mainnet
                } else {
                    StacksNetwork::Simnet
                };

                let default_deployment_path =
                    get_default_deployment_path(&manifest, &network).unwrap();
                let (mut deployment, _) =
                    match generate_default_deployment(&manifest, &network, cmd.no_batch) {
                        Ok(deployment) => deployment,
                        Err(message) => {
                            println!("{}", format_err!(message));
                            std::process::exit(1);
                        }
                    };

                if !cmd.manual_cost && network.either_testnet_or_mainnet() {
                    let priority = match (cmd.low_cost, cmd.medium_cost, cmd.high_cost) {
                        (_, _, true) => 2,
                        (_, true, _) => 1,
                        (true, _, _) => 0,
                        (false, false, false) => {
                            println!("{}", format_err!("cost strategy not specified (--low-cost, --medium-cost, --high-cost, --manual-cost)"));
                            std::process::exit(1);
                        }
                    };
                    match update_deployment_costs(&mut deployment, priority) {
                        Ok(_) => {}
                        Err(message) => {
                            println!(
                                "{} unable to update costs\n{}",
                                yellow!("warning:"),
                                message
                            );
                        }
                    };
                }

                let write_plan = if default_deployment_path.exists() {
                    let existing_deployment =
                        match load_deployment(&manifest, &default_deployment_path) {
                            Ok(deployment) => deployment,
                            Err(message) => {
                                println!(
                                    "{}",
                                    format_err!(format!(
                                        "unable to load {}\n{}",
                                        default_deployment_path.to_string(),
                                        message
                                    ))
                                );
                                process::exit(1);
                            }
                        };
                    should_existing_plan_be_replaced(&existing_deployment, &deployment)
                } else {
                    true
                };

                if write_plan {
                    let res = write_deployment(&deployment, &default_deployment_path, false);
                    if let Err(message) = res {
                        println!("{}", format_err!(message));
                        process::exit(1);
                    }

                    println!(
                        "{} {}",
                        green!("Generated file"),
                        default_deployment_path.get_relative_location().unwrap()
                    );
                }
            }
            Deployments::ApplyDeployment(cmd) => {
                let manifest = load_manifest_or_exit(cmd.manifest_path);

                let network = if cmd.devnet {
                    Some(StacksNetwork::Devnet)
                } else if cmd.testnet {
                    Some(StacksNetwork::Testnet)
                } else if cmd.mainnet {
                    Some(StacksNetwork::Mainnet)
                } else {
                    None
                };

                let result = match (&network, cmd.deployment_plan_path) {
                    (None, None) => {
                        Err(format!("{}: a flag `--devnet`, `--testnet`, `--mainnet` or `--deployment-plan-path=path/to/yaml` should be provided.", yellow!("Command usage")))
                    }
                    (Some(network), None) => {
                        let res = load_deployment_if_exists(&manifest, network, cmd.use_on_disk_deployment_plan, cmd.use_computed_deployment_plan);
                        match res {
                            Some(Ok(deployment)) => {
                                println!(
                                    "{} using existing deployments/default.{}-plan.yaml",
                                    yellow!("note:"),
                                    format!("{:?}", network).to_lowercase(),
                                );
                                Ok(deployment)
                            }
                            Some(Err(e)) => Err(e),
                            None => {
                                let default_deployment_path = get_default_deployment_path(&manifest, network).unwrap();
                                let (deployment, _) = match generate_default_deployment(&manifest, network, false) {
                                    Ok(deployment) => deployment,
                                    Err(message) => {
                                        println!("{}", red!(message));
                                        std::process::exit(1);
                                    }
                                };
                                let res = write_deployment(&deployment, &default_deployment_path, true);
                                if let Err(message) = res {
                                    Err(message)
                                } else {
                                    println!("{} {}", green!("Generated file"), default_deployment_path.get_relative_location().unwrap());
                                    Ok(deployment)
                                }
                            }
                        }
                    }
                    (None, Some(deployment_plan_path)) => {
                        let deployment_path = get_absolute_deployment_path(&manifest, &deployment_plan_path).expect("unable to retrieve deployment");
                        load_deployment(&manifest, &deployment_path)
                    }
                    (_, _) => unreachable!()
                };

                let deployment = match result {
                    Ok(deployment) => deployment,
                    Err(e) => {
                        println!("{}", e);
                        std::process::exit(1);
                    }
                };
                let network = deployment.network.clone();

                let node_url = deployment.stacks_node.clone().unwrap();

                println!(
                    "The following deployment plan will be applied:\n{}\n\n",
                    DeploymentSynthesis::from_deployment(&deployment)
                );

                if !cmd.use_on_disk_deployment_plan {
                    println!("{}", yellow!("Continue [Y/n]?"));
                    let mut buffer = String::new();
                    std::io::stdin().read_line(&mut buffer).unwrap();
                    if !buffer.starts_with('Y')
                        && !buffer.starts_with('y')
                        && !buffer.starts_with('\n')
                    {
                        println!("Deployment aborted");
                        std::process::exit(1);
                    }
                }

                let (command_tx, command_rx) = std::sync::mpsc::channel();
                let (event_tx, event_rx) = std::sync::mpsc::channel();
                let manifest_moved = manifest.clone();

                if manifest.project.telemetry {
                    #[cfg(feature = "telemetry")]
                    telemetry_report_event(DeveloperUsageEvent::ProtocolPublished(
                        DeveloperUsageDigest::new(
                            &manifest.project.name,
                            &manifest.project.authors,
                        ),
                        network.clone(),
                    ));
                }

                let transaction_trackers = if cmd.no_dashboard {
                    vec![]
                } else {
                    get_initial_transactions_trackers(&deployment)
                };
                let network_moved = network.clone();
                std::thread::spawn(move || {
                    let manifest = manifest_moved;
                    let res = NetworkManifest::from_project_manifest_location(
                        &manifest.location,
                        &network_moved.get_networks(),
                        Some(&manifest.project.cache_location),
                        None,
                    );
                    let network_manifest = match res {
                        Ok(network_manifest) => network_manifest,
                        Err(e) => {
                            let _ = event_tx.send(DeploymentEvent::Interrupted(e));
                            return;
                        }
                    };
                    apply_on_chain_deployment(
                        network_manifest,
                        deployment,
                        event_tx,
                        command_rx,
                        true,
                        None,
                        None,
                    );
                });

                let _ = command_tx.send(DeploymentCommand::Start);

                if cmd.no_dashboard {
                    loop {
                        let cmd = match event_rx.recv() {
                            Ok(cmd) => cmd,
                            Err(_e) => break,
                        };
                        match cmd {
                            DeploymentEvent::Interrupted(message) => {
                                println!(
                                    "{} Error publishing transactions: {}",
                                    red!("x"),
                                    message
                                );
                                break;
                            }
                            DeploymentEvent::TransactionUpdate(update) => {
                                println!("{} {:?} {}", blue!("➡"), update.status, update.name);
                            }
                            DeploymentEvent::DeploymentCompleted => {
                                println!(
                                    "{} Transactions successfully confirmed on {:?}",
                                    green!("✔"),
                                    network
                                );
                                break;
                            }
                        }
                    }
                } else {
                    let res = deployments::start_ui(&node_url, event_rx, transaction_trackers);
                    match res {
                        Ok(()) => println!(
                            "{} Transactions successfully confirmed on {:?}",
                            green!("✔"),
                            network
                        ),
                        Err(message) => {
                            println!("{} Error publishing transactions: {}", red!("x"), message)
                        }
                    }
                }
            }
        },
        Command::Contracts(subcommand) => match subcommand {
            Contracts::NewContract(cmd) => {
                let manifest = load_manifest_or_exit(cmd.manifest_path);

                let changes = match generate::get_changes_for_new_contract(
                    &manifest.location,
                    cmd.name,
                    None,
                    true,
                ) {
                    Ok(changes) => changes,
                    Err(message) => {
                        println!("{}", format_err!(message));
                        std::process::exit(1);
                    }
                };

                if !execute_changes(changes) {
                    std::process::exit(1);
                }
                if global_settings.enable_hints.unwrap_or(true) {
                    display_post_check_hint();
                }
            }
            Contracts::RemoveContract(cmd) => {
                let manifest = load_manifest_or_exit(cmd.manifest_path);
                let contract_name = cmd.name.clone();
                let changes =
                    match generate::get_changes_for_rm_contract(&manifest.location, cmd.name) {
                        Ok(changes) => changes,
                        Err(message) => {
                            println!("{}", format_err!(message));
                            std::process::exit(1);
                        }
                    };

                let mut answer = String::new();
                println!(
                    "{} This command will delete the files {}.test.ts, {}.clar, and remove the contract from the manifest. Do you confirm? [y/N]",
                    yellow!("warning:"),
                    &contract_name,
                    &contract_name
                );
                std::io::stdin().read_line(&mut answer).unwrap();
                if !answer.trim().eq_ignore_ascii_case("y") {
                    println!("{} Not deleting contract files", yellow!("warning:"));
                    std::process::exit(0);
                }
                if !execute_changes(changes) {
                    std::process::exit(1);
                }
                if global_settings.enable_hints.unwrap_or(true) {
                    display_post_check_hint();
                }
            }
        },
        Command::Requirements(subcommand) => match subcommand {
            Requirements::AddRequirement(cmd) => {
                let manifest = load_manifest_or_exit(cmd.manifest_path);

                let change = TOMLEdition {
                    comment: format!(
                        "{} with requirement {}",
                        yellow!("Updated Clarinet.toml"),
                        green!(format!("{}", cmd.contract_id))
                    ),
                    manifest_location: manifest.location.clone(),
                    contracts_to_rm: vec![],
                    contracts_to_add: HashMap::new(),
                    requirements_to_add: vec![RequirementConfig {
                        contract_id: cmd.contract_id.clone(),
                    }],
                };
                if !execute_changes(vec![Changes::EditTOML(change)]) {
                    std::process::exit(1);
                }
                if global_settings.enable_hints.unwrap_or(true) {
                    display_post_check_hint();
                }
            }
        },
        Command::Console(cmd) => {
            // Loop to handle `::reload` command
            loop {
                let manifest = load_manifest_or_warn(cmd.manifest_path.clone());

                let mut terminal = match manifest {
                    Some(ref manifest) => {
                        let (deployment, _, artifacts) = load_deployment_and_artifacts_or_exit(
                            manifest,
                            &cmd.deployment_plan_path,
                            cmd.use_on_disk_deployment_plan,
                            cmd.use_computed_deployment_plan,
                        );

                        if !artifacts.success {
                            let diags_digest =
                                DiagnosticsDigest::new(&artifacts.diags, &deployment);
                            if diags_digest.has_feedbacks() {
                                println!("{}", diags_digest.message);
                            }
                            if diags_digest.errors > 0 {
                                println!(
                                    "{} {} detected",
                                    red!("x"),
                                    pluralize!(diags_digest.errors, "error")
                                );
                            }
                            std::process::exit(1);
                        }

                        if cmd.enable_clarity_wasm {
                            let mut manifest_wasm = manifest.clone();
                            manifest_wasm.repl_settings.clarity_wasm_mode = true;
                            let (_, _, artifacts_wasm) = load_deployment_and_artifacts_or_exit(
                                &manifest_wasm,
                                &cmd.deployment_plan_path,
                                cmd.use_on_disk_deployment_plan,
                                cmd.use_computed_deployment_plan,
                            );
                            if artifacts.success != artifacts_wasm.success {
                                for contract in deployment.contracts.keys() {
                                    let empty_diag = vec![];
                                    let diag = artifacts
                                        .diags
                                        .get(contract)
                                        .unwrap_or(empty_diag.as_ref());
                                    let diag_wasm = artifacts_wasm
                                        .diags
                                        .get(contract)
                                        .unwrap_or(empty_diag.as_ref());

                                    if diag.len() != diag_wasm.len() {
                                        dbg!(&diag);
                                        dbg!(&diag_wasm);
                                    }
                                }
                                print_clarity_wasm_warning();
                            }

                            Terminal::load(artifacts.session, Some(artifacts_wasm.session))
                        } else {
                            Terminal::load(artifacts.session, None)
                        }
                    }
                    None => {
                        let settings = repl::SessionSettings::default();
                        if cmd.enable_clarity_wasm {
                            let mut settings_wasm = repl::SessionSettings::default();
                            settings_wasm.repl_settings.clarity_wasm_mode = true;
                            Terminal::new(settings, Some(settings_wasm))
                        } else {
                            Terminal::new(settings, None)
                        }
                    }
                };
                let reload = terminal.start();

                // Report telemetry
                if let Some(manifest) = manifest {
                    if manifest.project.telemetry {
                        #[cfg(feature = "telemetry")]
                        telemetry_report_event(DeveloperUsageEvent::PokeExecuted(
                            DeveloperUsageDigest::new(
                                &manifest.project.name,
                                &manifest.project.authors,
                            ),
                        ));

                        #[cfg(feature = "telemetry")]
                        let mut debug_count = 0;
                        for command in terminal.session.executed {
                            if command.starts_with("::debug") {
                                debug_count += 1;
                            }
                        }
                        if debug_count > 0 {
                            telemetry_report_event(DeveloperUsageEvent::DebugStarted(
                                DeveloperUsageDigest::new(
                                    &manifest.project.name,
                                    &manifest.project.authors,
                                ),
                                debug_count,
                            ));
                        }
                    }
                }

                if !reload {
                    break;
                }
            }

            if global_settings.enable_hints.unwrap_or(true) {
                display_contract_new_hint(None);
            }
        }
        Command::Check(cmd) if cmd.file.is_some() => {
            let file = cmd.file.unwrap();
            let mut settings = repl::SessionSettings::default();
            settings.repl_settings.analysis.enable_all_passes();

            let mut session = repl::Session::new(settings.clone());
            let code_source = match fs::read_to_string(&file) {
                Ok(code) => code,
                _ => {
                    println!("{} unable to read file: '{}'", red!("error:"), file);
                    std::process::exit(1);
                }
            };
            let contract_id = QualifiedContractIdentifier::transient();
            let epoch = DEFAULT_EPOCH;
            let contract = ClarityContract {
                code_source: ClarityCodeSource::ContractInMemory(code_source),
                deployer: ContractDeployer::Transient,
                name: "transient".to_string(),
                clarity_version: ClarityVersion::default_for_epoch(epoch),
                epoch,
            };
            let (ast, mut diagnostics, mut success) = session.interpreter.build_ast(&contract);
            let (annotations, mut annotation_diagnostics) = session
                .interpreter
                .collect_annotations(contract.expect_in_memory_code_source());
            diagnostics.append(&mut annotation_diagnostics);

            let mut contract_analysis = ContractAnalysis::new(
                contract_id,
                ast.expressions,
                LimitedCostTracker::new_free(),
                contract.epoch,
                contract.clarity_version,
            );
            let mut analysis_db = AnalysisDatabase::new(&mut session.interpreter.datastore);
            let mut analysis_diagnostics = match analysis::run_analysis(
                &mut contract_analysis,
                &mut analysis_db,
                &annotations,
                &settings.repl_settings.analysis,
            ) {
                Ok(diagnostics) => diagnostics,
                Err(diagnostics) => {
                    success = false;
                    diagnostics
                }
            };
            diagnostics.append(&mut analysis_diagnostics);

            let lines = contract.expect_in_memory_code_source().lines();
            let formatted_lines: Vec<String> = lines.map(|l| l.to_string()).collect();
            for d in diagnostics {
                for line in output_diagnostic(&d, &file, &formatted_lines) {
                    println!("{}", line);
                }
            }

            if success {
                println!("{} Syntax of contract successfully checked", green!("✔"))
            } else {
                std::process::exit(1);
            }
        }
        Command::Check(cmd) => {
            let manifest = load_manifest_or_exit(cmd.manifest_path);
            let (deployment, _, results) = load_deployment_and_artifacts_or_exit(
                &manifest,
                &cmd.deployment_plan_path,
                cmd.use_on_disk_deployment_plan,
                cmd.use_computed_deployment_plan,
            );

            let diags_digest = DiagnosticsDigest::new(&results.diags, &deployment);
            if diags_digest.has_feedbacks() {
                println!("{}", diags_digest.message);
            }

            if diags_digest.warnings > 0 {
                println!(
                    "{} {} detected",
                    yellow!("!"),
                    pluralize!(diags_digest.warnings, "warning")
                );
            }
            if diags_digest.errors > 0 {
                println!(
                    "{} {} detected",
                    red!("x"),
                    pluralize!(diags_digest.errors, "error")
                );
            } else {
                println!(
                    "{} {} checked",
                    green!("✔"),
                    pluralize!(diags_digest.contracts_checked, "contract"),
                );
            }
            let exit_code = match results.success {
                true => 0,
                false => 1,
            };

            if global_settings.enable_hints.unwrap_or(true) {
                display_post_check_hint();
            }
            if manifest.project.telemetry {
                #[cfg(feature = "telemetry")]
                telemetry_report_event(DeveloperUsageEvent::CheckExecuted(
                    DeveloperUsageDigest::new(&manifest.project.name, &manifest.project.authors),
                ));
            }
            std::process::exit(exit_code);
        }
        Command::Integrate(cmd) => {
            println!(
                "{}",
                format_warn!("This command is deprecated. Use 'clarinet devnet start' instead"),
            );
            devnet_start(cmd, global_settings)
        }
        Command::LSP => run_lsp(),
        Command::DAP => match super::dap::run_dap() {
            Ok(_) => (),
            Err(e) => {
                println!("{}", red!(e));
                process::exit(1);
            }
        },
        Command::Devnet(subcommand) => match subcommand {
            Devnet::Package(cmd) => {
                let manifest = load_manifest_or_exit(cmd.manifest_path);
                if let Err(e) = Package::pack(cmd.package_file_name, manifest) {
                    println!("Could not execute the package command. {}", format_err!(e));
                    process::exit(1);
                }
            }
            Devnet::DevnetStart(cmd) => devnet_start(cmd, global_settings),
        },
    };
}

fn get_manifest_location_or_exit(path: Option<String>) -> FileLocation {
    match get_manifest_location(path) {
        Some(manifest_location) => manifest_location,
        None => {
            println!("Could not find Clarinet.toml");
            process::exit(1);
        }
    }
}

fn get_manifest_location_or_warn(path: Option<String>) -> Option<FileLocation> {
    match get_manifest_location(path) {
        Some(manifest_location) => Some(manifest_location),
        None => {
            println!(
                "{} no manifest found, starting with default settings.",
                yellow!("note:")
            );
            None
        }
    }
}

fn load_manifest_or_exit(path: Option<String>) -> ProjectManifest {
    let manifest_location = get_manifest_location_or_exit(path);
    match ProjectManifest::from_location(&manifest_location) {
        Ok(manifest) => manifest,
        Err(message) => {
            println!(
                "{} syntax errors in Clarinet.toml\n{}",
                red!("error:"),
                message,
            );
            process::exit(1);
        }
    }
}

fn load_manifest_or_warn(path: Option<String>) -> Option<ProjectManifest> {
    if let Some(manifest_location) = get_manifest_location_or_warn(path) {
        let manifest = match ProjectManifest::from_location(&manifest_location) {
            Ok(manifest) => manifest,
            Err(message) => {
                println!(
                    "{} syntax errors in Clarinet.toml\n{}",
                    red!("error:"),
                    message,
                );
                process::exit(1);
            }
        };
        Some(manifest)
    } else {
        None
    }
}

fn load_deployment_and_artifacts_or_exit(
    manifest: &ProjectManifest,
    deployment_plan_path: &Option<String>,
    force_on_disk: bool,
    force_computed: bool,
) -> (
    DeploymentSpecification,
    Option<String>,
    DeploymentGenerationArtifacts,
) {
    let result = match deployment_plan_path {
        None => {
            let res = load_deployment_if_exists(
                manifest,
                &StacksNetwork::Simnet,
                force_on_disk,
                force_computed,
            );
            match res {
                Some(Ok(deployment)) => {
                    println!(
                        "{} using deployments/default.simnet-plan.yaml",
                        yellow!("note:")
                    );
                    let artifacts = setup_session_with_deployment(manifest, &deployment, None);
                    Ok((deployment, None, artifacts))
                }
                Some(Err(e)) => Err(format!(
                    "loading deployments/default.simnet-plan.yaml failed with error: {}",
                    e
                )),
                None => {
                    match generate_default_deployment(manifest, &StacksNetwork::Simnet, false) {
                        Ok((deployment, ast_artifacts)) if ast_artifacts.success => {
                            let mut artifacts = setup_session_with_deployment(
                                manifest,
                                &deployment,
                                Some(&ast_artifacts.asts),
                            );
                            for (contract_id, mut parser_diags) in ast_artifacts.diags.into_iter() {
                                // Merge parser's diags with analysis' diags.
                                if let Some(ref mut diags) = artifacts.diags.remove(&contract_id) {
                                    parser_diags.append(diags);
                                }
                                artifacts.diags.insert(contract_id, parser_diags);
                            }
                            Ok((deployment, None, artifacts))
                        }
                        Ok((deployment, ast_artifacts)) => Ok((deployment, None, ast_artifacts)),
                        Err(e) => Err(e),
                    }
                }
            }
        }
        Some(path) => {
            let deployment_location = get_absolute_deployment_path(manifest, path)
                .expect("unable to retrieve deployment");
            match load_deployment(manifest, &deployment_location) {
                Ok(deployment) => {
                    let artifacts = setup_session_with_deployment(manifest, &deployment, None);
                    Ok((deployment, Some(deployment_location.to_string()), artifacts))
                }
                Err(e) => Err(format!("loading {} failed with error: {}", path, e)),
            }
        }
    };

    match result {
        Ok(deployment) => deployment,
        Err(e) => {
            println!("{}", format_err!(e));
            process::exit(1);
        }
    }
}

pub fn should_existing_plan_be_replaced(
    existing_plan: &DeploymentSpecification,
    new_plan: &DeploymentSpecification,
) -> bool {
    use similar::{ChangeTag, TextDiff};

    let existing_file = serde_yaml::to_string(&existing_plan.to_specification_file()).unwrap();

    let new_file = serde_yaml::to_string(&new_plan.to_specification_file()).unwrap();

    if existing_file == new_file {
        return false;
    }

    println!("{}", blue!("A new deployment plan was computed and differs from the default deployment plan currently saved on disk:"));

    let diffs = TextDiff::from_lines(&existing_file, &new_file);

    for change in diffs.iter_all_changes() {
        let formatted_change = match change.tag() {
            ChangeTag::Delete => {
                format!("{} {}", red!("-"), red!(format!("{}", change)))
            }
            ChangeTag::Insert => {
                format!("{} {}", green!("+"), green!(format!("{}", change)))
            }
            ChangeTag::Equal => format!("  {}", change),
        };
        print!("{}", formatted_change);
    }

    println!("{}", yellow!("Overwrite? [Y/n]"));
    let mut buffer = String::new();
    std::io::stdin().read_line(&mut buffer).unwrap();

    !buffer.starts_with('n')
}

pub fn load_deployment_if_exists(
    manifest: &ProjectManifest,
    network: &StacksNetwork,
    force_on_disk: bool,
    force_computed: bool,
) -> Option<Result<DeploymentSpecification, String>> {
    let default_deployment_location = match get_default_deployment_path(manifest, network) {
        Ok(location) => location,
        Err(e) => return Some(Err(e)),
    };
    if !default_deployment_location.exists() {
        return None;
    }

    if !force_on_disk {
        match generate_default_deployment(manifest, network, true) {
            Ok((deployment, _)) => {
                use similar::{ChangeTag, TextDiff};

                let current_version = match default_deployment_location.read_content_as_utf8() {
                    Ok(content) => content,
                    Err(message) => return Some(Err(message)),
                };

                let file = deployment.to_specification_file();
                let updated_version = match serde_yaml::to_string(&file) {
                    Ok(res) => res,
                    Err(err) => {
                        return Some(Err(format!("failed serializing deployment\n{}", err)))
                    }
                };

                if updated_version == current_version {
                    return Some(load_deployment(manifest, &default_deployment_location));
                }

                if !force_computed {
                    println!("{}", blue!("A new deployment plan was computed and differs from the default deployment plan currently saved on disk:"));

                    let diffs = TextDiff::from_lines(&current_version, &updated_version);

                    for change in diffs.iter_all_changes() {
                        let formatted_change = match change.tag() {
                            ChangeTag::Delete => {
                                format!("{} {}", red!("-"), red!(format!("{}", change)))
                            }
                            ChangeTag::Insert => {
                                format!("{} {}", green!("+"), green!(format!("{}", change)))
                            }
                            ChangeTag::Equal => format!("  {}", change),
                        };
                        print!("{}", formatted_change);
                    }

                    println!("{}", yellow!("Overwrite? [Y/n]"));
                    let mut buffer = String::new();
                    std::io::stdin().read_line(&mut buffer).unwrap();
                    if buffer.starts_with('n') {
                        Some(load_deployment(manifest, &default_deployment_location))
                    } else {
                        default_deployment_location
                            .write_content(updated_version.as_bytes())
                            .ok()?;
                        Some(Ok(deployment))
                    }
                } else {
                    default_deployment_location
                        .write_content(updated_version.as_bytes())
                        .ok()?;
                    Some(Ok(deployment))
                }
            }
            Err(message) => {
                println!(
                    "{} unable to compute an updated plan\n{}",
                    red!("error:"),
                    message
                );
                Some(load_deployment(manifest, &default_deployment_location))
            }
        }
    } else {
        Some(load_deployment(manifest, &default_deployment_location))
    }
}

fn execute_changes(changes: Vec<Changes>) -> bool {
    let mut shared_config = None;

    for mut change in changes.into_iter() {
        match change {
            Changes::AddFile(options) => {
                if let Ok(entry) = fs::metadata(&options.path) {
                    if entry.is_file() {
                        println!(
                            "{} file already exists at path {}",
                            yellow!("warning:"),
                            options.path
                        );
                        continue;
                    }
                }
                let mut file = match File::create(options.path.clone()) {
                    Ok(file) => file,
                    Err(e) => {
                        println!(
                            "{} Unable to create file {}: {}",
                            red!("error:"),
                            options.path,
                            e
                        );
                        return false;
                    }
                };
                match file.write_all(options.content.as_bytes()) {
                    Ok(_) => (),
                    Err(e) => {
                        println!(
                            "{} Unable to write file {}: {}",
                            red!("error:"),
                            options.path,
                            e
                        );
                        return false;
                    }
                };
                println!("{}", options.comment);
            }
            Changes::AddDirectory(options) => {
                match fs::create_dir_all(options.path.clone()) {
                    Ok(_) => (),
                    Err(e) => {
                        println!(
                            "{} Unable to create directory {}: {}",
                            red!("error:"),
                            options.path,
                            e
                        );
                        return false;
                    }
                };
                println!("{}", options.comment);
            }
            Changes::EditTOML(ref mut options) => {
                let mut config = match shared_config.take() {
                    Some(config) => config,
                    None => {
                        let manifest_location = options.manifest_location.clone();
                        let project_manifest_content = match manifest_location.read_content() {
                            Ok(content) => content,
                            Err(message) => {
                                println!("{}", format_err!(message));
                                return false;
                            }
                        };

                        let project_manifest_file: ProjectManifestFile =
                            match toml::from_slice(&project_manifest_content[..]) {
                                Ok(manifest) => manifest,
                                Err(message) => {
                                    println!(
                                        "{} Failed to process manifest file: {}",
                                        red!("error:"),
                                        message
                                    );
                                    return false;
                                }
                            };
                        match ProjectManifest::from_project_manifest_file(
                            project_manifest_file,
                            &manifest_location,
                        ) {
                            Ok(content) => content,
                            Err(message) => {
                                println!("{}", format_err!(message));
                                return false;
                            }
                        }
                    }
                };

                let mut requirements = match config.project.requirements.take() {
                    Some(requirements) => requirements,
                    None => vec![],
                };
                for requirement in options.requirements_to_add.drain(..) {
                    if !requirements.contains(&requirement) {
                        requirements.push(requirement);
                    }
                }
                config.project.requirements = Some(requirements);

                for (contract_name, contract_config) in options.contracts_to_add.drain() {
                    config.contracts.insert(contract_name, contract_config);
                }
                for contract_name in options.contracts_to_rm.iter() {
                    config.contracts.remove(contract_name);
                }

                shared_config = Some(config);
                println!("{}", options.comment);
            }
            Changes::RemoveFile(options) => {
                if let Ok(entry) = fs::metadata(&options.path) {
                    if !entry.is_file() {
                        println!(
                            "{} file doesn't exist at path {}",
                            yellow!("warning:"),
                            options.path
                        );
                        continue;
                    }
                }
                match fs::remove_file(&options.path) {
                    Ok(_) => println!("{}", options.comment),
                    Err(e) => println!("error {}", e),
                }
            }
        }
    }

    if let Some(project_manifest) = shared_config {
        let toml_value = match toml::Value::try_from(&project_manifest) {
            Ok(value) => value,
            Err(e) => {
                println!("{} failed encoding config file ({})", red!("error:"), e);
                return false;
            }
        };

        let pretty_toml = match toml::ser::to_string_pretty(&toml_value) {
            Ok(value) => value,
            Err(e) => {
                println!("{} failed formatting config file ({})", red!("error:"), e);
                return false;
            }
        };

        if let Err(message) = project_manifest
            .location
            .write_content(pretty_toml.as_bytes())
        {
            println!(
                "{} Unable to update manifest file - {}",
                red!("error:"),
                message
            );
            return false;
        }
    }

    true
}

fn display_separator() {
    println!("{}", yellow!("----------------------------"));
}

fn display_hint_header() {
    display_separator();
    println!("{}", yellow!("Hint: what's next?"));
}

fn display_hint_footer() {
    println!(
        "{}",
        yellow!(format!(
            "These hints can be disabled in the {} file.",
            GlobalSettings::get_settings_file_path()
        ))
    );
    println!(
        "{}",
        blue!(format!(
            "  $ mkdir -p ~/.clarinet; echo \"enable_hints = false\" >> {}",
            GlobalSettings::get_settings_file_path()
        ))
    );
    display_separator();
}

fn display_post_check_hint() {
    println!();
    display_hint_header();
    println!(
        "{}",
        yellow!("Once you are ready to write TypeScript unit tests for your contract, run the following command:\n")
    );
    println!("{}", blue!("  $ npm install"));
    println!("{}", blue!("  $ npm test"));
    println!(
        "{}",
        yellow!("    Run all run tests in the ./tests folder.\n")
    );
    println!("{}", yellow!("Find more information on testing with Clarinet here: https://docs.hiro.so/clarinet/feature-guides/test-contract-with-clarinet-sdk"));
    display_hint_footer();
}

fn display_contract_new_hint(project_name: Option<&str>) {
    println!();
    display_hint_header();
    if let Some(project_name) = project_name {
        println!(
            "{}",
            yellow!("Switch to the newly created directory with:\n")
        );
        println!("{}", blue!(format!("  $ cd {}\n", project_name)));
    }
    println!(
        "{}",
        yellow!("Once your are ready to write your contracts, run the following commands:\n")
    );
    println!("{}", blue!("  $ clarinet contract new <contract-name>"));
    println!(
        "{}",
        yellow!("    Create new contract scaffolding, including test files.\n")
    );

    println!("{}", blue!("  $ clarinet check"));
    println!(
        "{}",
        yellow!("    Check contract syntax for all files in ./contracts.\n")
    );

    println!("{}", yellow!("Find more information on writing contracts with Clarinet here: https://docs.hiro.so/clarinet/guides/how-to-set-up-local-development-environment#developing-a-clarity-smart-contract"));
    display_hint_footer();
}

fn display_deploy_hint() {
    println!();
    display_hint_header();
    println!(
        "{}",
        yellow!("Once your contracts are ready to be deployed, you can run the following:")
    );

    println!("{}", blue!("  $ clarinet deployments apply --testnet"));
    println!(
        "{}",
        yellow!("    Deploy all contracts to the testnet network.\n")
    );

    println!("{}", blue!("  $ clarinet deployments apply --mainnet"));
    println!(
        "{}",
        yellow!("    Deploy all contracts to the mainnet network.\n")
    );

    println!(
        "{}",
        yellow!("Keep in mind, you can configure networks by editing the TOML files in the ./settings folder")
    );
    println!(
        "{}",
<<<<<<< HEAD
        yellow!("Find more information on the DevNet here: https://docs.hiro.so/clarinet/guides/how-to-run-integration-environment")
=======
        yellow!("Find more information on the devnet here: https://docs.hiro.so/clarinet/guides/how-to-run-integration-environment")
>>>>>>> 6bc06ab5
    );
    display_hint_footer();
}

fn devnet_start(cmd: DevnetStart, global_settings: GlobalSettings) {
    let manifest = load_manifest_or_exit(cmd.manifest_path);
    println!("Computing deployment plan");
    let result = match cmd.deployment_plan_path {
        None => {
            let res = if let Some(package) = cmd.package {
                let package_file = match File::open(package) {
                    Ok(file) => file,
                    Err(_) => {
                        println!("{} package file not found", red!("error:"));
                        std::process::exit(1);
                    }
                };
                let deployment: ConfigurationPackage = serde_json::from_reader(package_file)
                    .expect("error while reading deployment specification");
                Some(Ok(deployment.deployment_plan))
            } else {
                load_deployment_if_exists(
                    &manifest,
                    &StacksNetwork::Devnet,
                    cmd.use_on_disk_deployment_plan,
                    cmd.use_computed_deployment_plan,
                )
            };
            match res {
                Some(Ok(deployment)) => {
                    println!(
                        "{} using existing deployments/default.devnet-plan.yaml",
                        yellow!("note:")
                    );
                    // TODO(lgalabru): Think more about the desired DX.
                    // Compute the latest version, display differences and propose overwrite?
                    Ok(deployment)
                }
                Some(Err(e)) => Err(e),
                None => {
                    let default_deployment_path =
                        get_default_deployment_path(&manifest, &StacksNetwork::Devnet).unwrap();
                    let (deployment, _) =
                        match generate_default_deployment(&manifest, &StacksNetwork::Devnet, false)
                        {
                            Ok(deployment) => deployment,
                            Err(message) => {
                                println!("{}", red!(message));
                                std::process::exit(1);
                            }
                        };
                    let res = write_deployment(&deployment, &default_deployment_path, true);
                    if let Err(message) = res {
                        Err(message)
                    } else {
                        println!(
                            "{} {}",
                            green!("Generated file"),
                            default_deployment_path.get_relative_location().unwrap()
                        );
                        Ok(deployment)
                    }
                }
            }
        }
        Some(deployment_plan_path) => {
            let deployment_path = get_absolute_deployment_path(&manifest, &deployment_plan_path)
                .expect("unable to retrieve deployment");
            load_deployment(&manifest, &deployment_path)
        }
    };

    let deployment = match result {
        Ok(deployment) => deployment,
        Err(e) => {
            println!("{}", format_err!(e));
            std::process::exit(1);
        }
    };

    let orchestrator = match DevnetOrchestrator::new(manifest, None, None, true) {
        Ok(orchestrator) => orchestrator,
        Err(e) => {
            println!("{}", format_err!(e));
            process::exit(1);
        }
    };

    if orchestrator.manifest.project.telemetry {
        #[cfg(feature = "telemetry")]
        telemetry_report_event(DeveloperUsageEvent::DevnetExecuted(
            DeveloperUsageDigest::new(
                &orchestrator.manifest.project.name,
                &orchestrator.manifest.project.authors,
            ),
        ));
    }
    if let Err(e) = start(orchestrator, deployment, None, !cmd.no_dashboard) {
        println!("{}", format_err!(e));
        process::exit(1);
    }
    if global_settings.enable_hints.unwrap_or(true) {
        display_deploy_hint();
    }
}

#[cfg(test)]
mod tests {
    use clap_complete::generate;

    use super::*;

    #[test]
    fn test_completion_for_shells() {
        for shell in [
            Shell::Bash,
            Shell::Elvish,
            Shell::Fish,
            Shell::PowerShell,
            Shell::Zsh,
        ] {
            let result = std::panic::catch_unwind(move || {
                let mut output_buffer = Vec::new();
                let mut cmd = Opts::command();
                generate(shell, &mut cmd, "clarinet", &mut output_buffer);
                assert!(
                    output_buffer.len() > 0,
                    "failed to generate completion for {}",
                    shell.to_string()
                );
            });
            assert!(
                result.is_ok(),
                "failed to generate completion for {}",
                shell.to_string()
            );
        }
    }
}<|MERGE_RESOLUTION|>--- conflicted
+++ resolved
@@ -1686,11 +1686,7 @@
     );
     println!(
         "{}",
-<<<<<<< HEAD
         yellow!("Find more information on the DevNet here: https://docs.hiro.so/clarinet/guides/how-to-run-integration-environment")
-=======
-        yellow!("Find more information on the devnet here: https://docs.hiro.so/clarinet/guides/how-to-run-integration-environment")
->>>>>>> 6bc06ab5
     );
     display_hint_footer();
 }
