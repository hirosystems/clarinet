--- conflicted
+++ resolved
@@ -2259,8 +2259,7 @@
     }
 
     #[test]
-<<<<<<< HEAD
-    fn comment_edgecase() {
+    fn test_comment_edgecase() {
         let src = indoc!(
             r#"
             ;; /g/'STV9K21TBFAK4KNRJXF5DFP8N7W46G4V9RJ5XDY2.sbtc-token/base_contract_sbtc
@@ -2270,7 +2269,10 @@
             ))"#
         );
         let result = format_with_default(src);
-=======
+        assert_eq!(src, result);
+    }
+
+    #[test]
     fn test_format_ignore_multiple_expressions() {
         let src = ";; @format-ignore\n(+ u1 u1)\n(+ u1 u1)";
         let result = format_with_default(src);
@@ -2280,7 +2282,6 @@
         let src = ";; @format-ignore\n(+ u1 u1)\n;; @format-ignore\n(+ u1 u1)\n";
         let result = format_with_default(src);
 
->>>>>>> 4101e3a7
         assert_eq!(src, result);
     }
 }