pub mod helpers;
pub mod ignored;

use std::iter::Peekable;

use clarity::vm::functions::{define::DefineFunctions, NativeFunctions};
use clarity::vm::representations::{PreSymbolicExpression, PreSymbolicExpressionType};
use helpers::t;
use ignored::ignored_exprs;
use std::cell::RefCell;
use std::collections::HashMap;
use std::{fmt, slice};

pub enum Indentation {
    Space(usize),
    Tab,
}

impl fmt::Display for Indentation {
    fn fmt(&self, f: &mut fmt::Formatter) -> fmt::Result {
        match self {
            Indentation::Space(count) => write!(f, "{}", " ".repeat(*count)),
            Indentation::Tab => write!(f, "\t"),
        }
    }
}

// or/and with > N comparisons will be split across multiple lines
// (or
//   true
//   (is-eq 1 1)
//   false
// )
const BOOLEAN_BREAK_LIMIT: usize = 2;

// commented blocks with this string included will not be formatted
const FORMAT_IGNORE_SYNTAX: &str = "@format-ignore";

pub struct Settings {
    pub indentation: Indentation,
    pub max_line_length: usize,
}

impl Settings {
    pub fn new(indentation: Indentation, max_line_length: usize) -> Self {
        Settings {
            indentation,
            max_line_length,
        }
    }
}

impl Default for Settings {
    fn default() -> Settings {
        Settings {
            indentation: Indentation::Space(2),
            max_line_length: 80,
        }
    }
}

pub struct ClarityFormatter {
    settings: Settings,
}
impl ClarityFormatter {
    pub fn new(settings: Settings) -> Self {
        Self { settings }
    }
    /// formatting for files to ensure a newline at the end
    pub fn format_file(&self, source: &str) -> String {
        let pse = clarity::vm::ast::parser::v2::parse(source).unwrap();
        let agg = Aggregator::new(&self.settings, &pse, source);
        let result = agg.generate();

        // make sure the file ends with a newline
        result.trim_end_matches('\n').to_string() + "\n"
    }
    /// Alias `format_file` to `format`
    pub fn format(&self, source: &str) -> String {
        self.format_file(source)
    }
    /// for range formatting within editors
    pub fn format_section(&self, source: &str) -> String {
        let pse = clarity::vm::ast::parser::v2::parse(source).unwrap();

        // range formatting specifies to the aggregator that we're
        // starting mid-source and thus should pre-populate
        // `previous_indentation` for format_source_exprs
        let indentation_level = source.chars().take_while(|c| c.is_whitespace()).count();
        let leading_spaces = &source[..indentation_level];
        let agg = Aggregator::new(&self.settings, &pse, source);

        let result = agg.generate();
        if leading_spaces.is_empty() {
            result
        } else {
            format!("{}{}", leading_spaces, result)
        }
    }
}

/// Aggregator does the heavy lifting and generates the final output string.
/// all the formatting methods live within this struct.
pub struct Aggregator<'a> {
    settings: &'a Settings,
    pse: &'a [PreSymbolicExpression],
    source: &'a str,

    cache: RefCell<HashMap<(usize, String), String>>,
}

impl<'a> Aggregator<'a> {
    pub fn new(settings: &'a Settings, pse: &'a [PreSymbolicExpression], source: &'a str) -> Self {
        Aggregator {
            settings,
            pse,
            source,
            cache: RefCell::new(HashMap::new()),
        }
    }
    pub fn generate(&self) -> String {
        self.cache.borrow_mut().clear();
        // this handles if we're formatting a section of code rather than the whole file
        let indentation_level = self
            .source
            .chars()
            .take_while(|c| c.is_whitespace())
            .count();
        self.format_source_exprs(self.pse, &self.source[..indentation_level])
    }

    fn format_source_exprs(
        &self,
        expressions: &[PreSymbolicExpression],
        previous_indentation: &str,
    ) -> String {
        // Create a key based on the slice pointer and length for the whole array
        let key = (
            expressions.as_ptr() as usize,
            previous_indentation.to_string(),
        );

        // Check if we have a cached result
        let cached_result = {
            let cache_ref = self.cache.borrow();
            cache_ref.get(&key).cloned()
        };
        if let Some(result) = cached_result {
            return result.clone();
        }
        // use peekable to handle trailing comments nicely
        let mut iter = expressions.iter().peekable();
        let mut result = "".to_owned(); // Accumulate results here

        while let Some(expr) = iter.next() {
            let trailing_comment = get_trailing_comment(expr, &mut iter);
            // If this isn't the first expression and we're at a function definition or comment
            // that leads to a function definition, add extra spacing
            if !result.is_empty() {
                // Check if we're at a function definition or a comment before one
                if is_function_definition(expr) {
                    // Direct function definition - add a blank line before it if not already there
                    if !result.ends_with("\n\n") {
                        if result.ends_with('\n') {
                            result.push('\n'); // Add just one more newline
                        } else {
                            result.push_str("\n\n"); // Add two newlines
                        }
                    }
                } else if is_comment(expr) {
                    // This is a comment - check if it's part of a block that precedes a function
                    let mut look_ahead = iter.clone();
                    let mut found_function = false;

                    // Skip through any subsequent comments
                    while let Some(peek_expr) = look_ahead.next() {
                        if !is_comment(peek_expr) {
                            // Found a non-comment, is it a function?
                            found_function = is_function_definition(peek_expr);
                            break;
                        }
                    }

                    // If this comment is part of a block before a function, add spacing
                    if found_function && !result.ends_with("\n\n") {
                        if result.ends_with('\n') {
                            result.push('\n'); // Add just one more newline
                        } else {
                            result.push_str("\n\n"); // Add two newlines
                        }
                    }
                }
            }
            let cur = self.display_pse(expr, previous_indentation);
            if cur.contains(FORMAT_IGNORE_SYNTAX) {
                result.push_str(&cur);
                if let Some(next) = iter.peek() {
                    if let Some(block) = next.match_list() {
                        iter.next();
                        result.push('\n');
                        result.push_str(&ignored_exprs(block, self.source));
                    }
                }
                continue;
            }

            let needs_extra_spacing = if is_comment(expr) {
                let mut found_function = false;

                // Skip through comments
                for next in iter.clone() {
                    if !is_comment(next) {
                        // Found a non-comment, is it a function?
                        found_function = is_function_definition(next);
                        break;
                    }
                }
                found_function
            } else {
                // Directly check if this is a function
                is_function_definition(expr)
            };

            if let Some(list) = expr.match_list() {
                if let Some(atom_name) = list.split_first().and_then(|(f, _)| f.match_atom()) {
                    let formatted = if let Some(native) = NativeFunctions::lookup_by_name(atom_name)
                    {
                        match native {
                            NativeFunctions::Let => self.format_let(list, previous_indentation),
                            NativeFunctions::Begin => self.format_begin(list, previous_indentation),
                            NativeFunctions::Match => self.format_match(list, previous_indentation),
                            NativeFunctions::TupleCons => {
                                // if the kv map is defined with (tuple (c 1)) then we strip the
                                // ClarityName("tuple") out first and convert it to key/value syntax
                                self.format_key_value(&list[1..], previous_indentation)
                            }
                            NativeFunctions::If => self.format_if(list, previous_indentation),
                            NativeFunctions::And | NativeFunctions::Or => {
                                self.format_booleans(list, previous_indentation)
                            }

                            // everything else that's not special cased
                            NativeFunctions::Add
                            | NativeFunctions::Subtract
                            | NativeFunctions::Multiply
                            | NativeFunctions::Divide
                            | NativeFunctions::CmpGeq
                            | NativeFunctions::CmpLeq
                            | NativeFunctions::CmpLess
                            | NativeFunctions::CmpGreater
                            | NativeFunctions::ToInt
                            | NativeFunctions::ToUInt
                            | NativeFunctions::Modulo
                            | NativeFunctions::Power
                            | NativeFunctions::Sqrti
                            | NativeFunctions::Log2
                            | NativeFunctions::BitwiseXor
                            | NativeFunctions::Not
                            | NativeFunctions::Equals
                            | NativeFunctions::Map
                            | NativeFunctions::Fold
                            | NativeFunctions::Append
                            | NativeFunctions::Concat
                            | NativeFunctions::AsMaxLen
                            | NativeFunctions::Len
                            | NativeFunctions::ElementAt
                            | NativeFunctions::ElementAtAlias
                            | NativeFunctions::IndexOf
                            | NativeFunctions::IndexOfAlias
                            | NativeFunctions::BuffToIntLe
                            | NativeFunctions::BuffToUIntLe
                            | NativeFunctions::BuffToIntBe
                            | NativeFunctions::BuffToUIntBe
                            | NativeFunctions::IsStandard
                            | NativeFunctions::PrincipalDestruct
                            | NativeFunctions::PrincipalConstruct
                            | NativeFunctions::StringToInt
                            | NativeFunctions::StringToUInt
                            | NativeFunctions::IntToAscii
                            | NativeFunctions::IntToUtf8
                            | NativeFunctions::ListCons
                            | NativeFunctions::FetchVar
                            | NativeFunctions::FetchEntry // map-get?
                            | NativeFunctions::SetEntry // map-set?
                            | NativeFunctions::SetVar
                            | NativeFunctions::InsertEntry
                            | NativeFunctions::DeleteEntry
                            | NativeFunctions::TupleGet
                            | NativeFunctions::TupleMerge
                            | NativeFunctions::Hash160
                            | NativeFunctions::Sha256
                            | NativeFunctions::Sha512
                            | NativeFunctions::Sha512Trunc256
                            | NativeFunctions::Keccak256
                            | NativeFunctions::Secp256k1Recover
                            | NativeFunctions::Secp256k1Verify
                            | NativeFunctions::Print
                            | NativeFunctions::ContractCall
                            | NativeFunctions::AsContract
                            | NativeFunctions::ContractOf
                            | NativeFunctions::PrincipalOf
                            | NativeFunctions::AtBlock
                            | NativeFunctions::GetBlockInfo
                            | NativeFunctions::GetBurnBlockInfo
                            | NativeFunctions::ConsError
                            | NativeFunctions::ConsOkay
                            | NativeFunctions::ConsSome
                            | NativeFunctions::DefaultTo
                            | NativeFunctions::Asserts
                            | NativeFunctions::UnwrapRet
                            | NativeFunctions::UnwrapErrRet
                            | NativeFunctions::Unwrap
                            | NativeFunctions::UnwrapErr
                            | NativeFunctions::TryRet
                            | NativeFunctions::IsOkay
                            | NativeFunctions::IsNone
                            | NativeFunctions::IsErr
                            | NativeFunctions::IsSome
                            | NativeFunctions::Filter
                            | NativeFunctions::GetTokenBalance
                            | NativeFunctions::GetAssetOwner
                            | NativeFunctions::TransferToken
                            | NativeFunctions::TransferAsset
                            | NativeFunctions::MintAsset
                            | NativeFunctions::MintToken
                            | NativeFunctions::GetTokenSupply
                            | NativeFunctions::BurnToken
                            | NativeFunctions::BurnAsset
                            | NativeFunctions::GetStxBalance
                            | NativeFunctions::StxTransfer
                            | NativeFunctions::StxTransferMemo
                            | NativeFunctions::StxBurn
                            | NativeFunctions::StxGetAccount
                            | NativeFunctions::BitwiseAnd
                            | NativeFunctions::BitwiseOr
                            | NativeFunctions::BitwiseNot
                            | NativeFunctions::BitwiseLShift
                            | NativeFunctions::BitwiseRShift
                            | NativeFunctions::BitwiseXor2
                            | NativeFunctions::Slice
                            | NativeFunctions::ToConsensusBuff
                            | NativeFunctions::FromConsensusBuff
                            | NativeFunctions::ReplaceAt
                            | NativeFunctions::GetStacksBlockInfo
                            | NativeFunctions::GetTenureInfo => {
                                let inner_content =
                                    self.to_inner_content(list, previous_indentation);

                                format!(
                                    "{}{}",
                                    inner_content,
                                    if let Some(comment) = trailing_comment {
                                        format!(
                                            " {}",
                                            &self.display_pse(comment, previous_indentation)
                                        )
                                    } else if iter.peek().is_some() {
                                        " ".to_string()
                                    } else {
                                        "".to_string()
                                    }
                                )
                            }
                        }
                    } else if let Some(define) = DefineFunctions::lookup_by_name(atom_name) {
                        let formatted = match define {
                            DefineFunctions::PublicFunction
                            | DefineFunctions::ReadOnlyFunction
                            | DefineFunctions::PrivateFunction => self.function(list),
                            DefineFunctions::Constant
                            | DefineFunctions::PersistedVariable
                            | DefineFunctions::FungibleToken
                            | DefineFunctions::ImplTrait
                            | DefineFunctions::UseTrait
                            | DefineFunctions::NonFungibleToken => {
                                self.constant(list, previous_indentation)
                            }
                            DefineFunctions::Map => self.format_map(list, previous_indentation),
                            DefineFunctions::Trait => self.define_trait(list, previous_indentation),
                        };
                        let result = &formatted.to_string();
                        if let Some(comment) = trailing_comment {
                            let mut result_with_comment = result.to_string();
                            result_with_comment.push(' ');
                            result_with_comment
                                .push_str(&self.display_pse(comment, previous_indentation));
                            format!("{}\n", result_with_comment)
                        } else {
                            format!("{}\n", result)
                        }
                    } else {
                        self.to_inner_content(list, previous_indentation)
                    };
                    result.push_str(&formatted);
                    continue;
                }
            }
            let mut before = "";
            let mut between = " ";
            if let Some(next) = iter.peek() {
                if needs_extra_spacing && !result.is_empty() {
                    println!("HEREERERE");
                    // If we need extra spacing and this isn't the first expression
                    if result.ends_with('\n') {
                        before = "\n";
                    } else {
                        before = "\n\n"; // Add two newlines
                    }
                } else if !is_same_line(expr, next) || is_comment(expr) {
                    between = "\n";
                }
            } else {
                // no next expression to space out
                between = "";
            }
            let current = self.display_pse(expr, previous_indentation);

            result.push_str(&format!("{before}{current}{between}"));
        }
        // Cache the result
        self.cache.borrow_mut().insert(key, result.clone());
        result
    }

    // (define-trait trait-name (
    //   (func1-name
    //     (arg1-type arg2-type ...)
    //     (return-type)
    //   )
    //   (func2-name (arg1-type arg2-type ...) (return-type))
    // )
    fn define_trait(&self, exprs: &[PreSymbolicExpression], previous_indentation: &str) -> String {
        let mut acc = "(define-trait ".to_string();
        let indentation = &self.settings.indentation.to_string();
        let space = format!("{}{}", indentation, previous_indentation);

        // name
        acc.push_str(&self.format_source_exprs(slice::from_ref(&exprs[1]), previous_indentation));
        acc.push_str(" (");
        acc.push('\n');
        acc.push_str(&space);

        // methods
        let mut iter = exprs[2].match_list().unwrap().iter().peekable();
        while let Some(expr) = iter.next() {
            let trailing = get_trailing_comment(expr, &mut iter);

            if let Some(method_list) = expr.match_list() {
                acc.push('(');

                // method name
                if let Some(method_name) = method_list.first() {
                    acc.push_str(&self.display_pse(method_name, previous_indentation));
                }

                let double_indent = format!("{}{}", space, indentation);

                let mut items_iter = method_list.iter().skip(1).peekable();

                while let Some(arg) = items_iter.next() {
                    if let Some(element_list) = arg.match_list() {
                        // Found either args or return type
                        acc.push('\n');
                        acc.push_str(&double_indent);
                        acc.push_str(&self.format_list(element_list, &double_indent));

                        if let Some(next_item) = items_iter.peek() {
                            if is_comment(next_item) {
                                let count =
                                    next_item.span().start_column - arg.span().end_column - 1;
                                let spaces = " ".repeat(count as usize);
                                acc.push_str(&spaces);
                                acc.push_str(&self.display_pse(next_item, previous_indentation));
                                items_iter.next();
                            }
                        }
                    } else if is_comment(arg) {
                        // standalone comments
                        acc.push('\n');
                        acc.push_str(&double_indent);
                        acc.push_str(&self.display_pse(arg, previous_indentation));
                    }
                }

                if let Some(comment) = trailing {
                    if let Some(last_item) = method_list.last() {
                        let count = comment.span().start_column - last_item.span().end_column - 1;
                        let spaces = " ".repeat(count as usize);
                        acc.push_str(&spaces);
                        acc.push_str(&self.display_pse(comment, previous_indentation));
                    }
                }

                acc.push('\n');
                acc.push_str(&space);
                acc.push(')');

                if iter.peek().is_some() {
                    acc.push('\n');
                    acc.push_str(&space);
                }
            }
        }

        acc.push('\n');
        acc.push_str("))");
        acc
    }

    fn constant(&self, exprs: &[PreSymbolicExpression], previous_indentation: &str) -> String {
        let func_type = self.display_pse(exprs.first().unwrap(), "");
        let mut acc = format!("({func_type} ");
        let mut iter = exprs[1..].iter().peekable();
        while let Some(expr) = iter.next() {
            let trailing = get_trailing_comment(expr, &mut iter);
            acc.push_str(&self.format_source_exprs(slice::from_ref(expr), previous_indentation));
            if iter.peek().is_some() {
                acc.push(' ');
            }
            if let Some(comment) = trailing {
                acc.push(' ');
                acc.push_str(&self.display_pse(comment, previous_indentation));
            }
        }
        acc.push(')');
        acc
    }

    fn format_map(&self, exprs: &[PreSymbolicExpression], previous_indentation: &str) -> String {
        let func_type = self.display_pse(exprs.first().unwrap(), "");
        let mut acc = format!("({func_type} ");
        let indentation = &self.settings.indentation.to_string();
        let space = format!("{}{}", indentation, previous_indentation);
        acc.push_str(&self.format_source_exprs(slice::from_ref(&exprs[1]), previous_indentation));
        let mut iter = exprs[2..].iter().peekable();
        while let Some(expr) = iter.next() {
            let trailing = get_trailing_comment(expr, &mut iter);

            acc.push('\n');
            acc.push_str(&space);
            acc.push_str(&self.format_source_exprs(slice::from_ref(expr), &space));
            if let Some(comment) = trailing {
                acc.push(' ');
                acc.push_str(&self.display_pse(comment, previous_indentation));
            }
        }
        acc.push('\n');
        acc.push_str(previous_indentation);
        acc.push(')');
        acc
    }

    // *begin* never on one line
    fn format_begin(&self, exprs: &[PreSymbolicExpression], previous_indentation: &str) -> String {
        let mut acc = "(begin".to_string();
        let indentation = &self.settings.indentation.to_string();
        let space = format!("{}{}", previous_indentation, indentation);

        let mut iter = exprs.get(1..).unwrap_or_default().iter().peekable();
        while let Some(expr) = iter.next() {
            let trailing = get_trailing_comment(expr, &mut iter);

            // begin body
            acc.push_str(&format!(
                "\n{}{}",
                space,
                self.format_source_exprs(slice::from_ref(expr), &space)
            ));
            if let Some(comment) = trailing {
                acc.push(' ');
                acc.push_str(&self.display_pse(comment, previous_indentation));
            }
        }
        acc.push_str(&format!("\n{})", previous_indentation));
        acc
    }

    // formats (and ..) and (or ...)
    // if given more than BOOLEAN_BREAK_LIMIT expressions it will break it onto new lines
    fn format_booleans(
        &self,
        exprs: &[PreSymbolicExpression],
        previous_indentation: &str,
    ) -> String {
        let func_type = self.display_pse(exprs.first().unwrap(), previous_indentation);
        let mut acc = format!("({func_type}");
        let indentation = &self.settings.indentation.to_string();
        let space = format!("{}{}", previous_indentation, indentation);
        let break_up =
            without_comments_len(&exprs[1..]) > BOOLEAN_BREAK_LIMIT || differing_lines(exprs);
        let mut iter = exprs.get(1..).unwrap_or_default().iter().peekable();
        if break_up {
            while let Some(expr) = iter.next() {
                let trailing = get_trailing_comment(expr, &mut iter);
                acc.push_str(&format!(
                    "\n{}{}",
                    space,
                    self.format_source_exprs(slice::from_ref(expr), &space)
                ));
                if let Some(comment) = trailing {
                    acc.push(' ');
                    acc.push_str(&self.display_pse(comment, previous_indentation));
                }
            }
        } else {
            while let Some(expr) = iter.next() {
                let trailing = get_trailing_comment(expr, &mut iter);
                acc.push(' ');
                acc.push_str(
                    &self.format_source_exprs(slice::from_ref(expr), previous_indentation),
                );
                if let Some(comment) = trailing {
                    acc.push(' ');
                    acc.push_str(&self.display_pse(comment, previous_indentation));
                    acc.push('\n');
                    acc.push_str(&space)
                }
            }
        }
        if break_up {
            acc.push_str(&format!("\n{}", previous_indentation));
        }
        acc.push(')');
        acc
    }

    fn format_if(&self, exprs: &[PreSymbolicExpression], previous_indentation: &str) -> String {
        let opening = exprs.first().unwrap();
        let func_type = self.display_pse(opening, previous_indentation);
        let indentation = &self.settings.indentation.to_string();
        let space = format!("{}{}", indentation, previous_indentation);

        let mut acc = format!("({func_type} ");
        let mut iter = exprs[1..].iter().peekable();
        let mut index = 0;

        while let Some(expr) = iter.next() {
            let trailing = get_trailing_comment(expr, &mut iter);
            if index > 0 {
                acc.push('\n');
                acc.push_str(&space);
            }
            acc.push_str(&self.format_source_exprs(slice::from_ref(expr), &space));
            if let Some(comment) = trailing {
                acc.push(' ');
                acc.push_str(&self.display_pse(comment, previous_indentation));
            }
            index += 1;
        }
        acc.push('\n');
        acc.push_str(previous_indentation);
        acc.push(')');

        acc
    }

    fn format_let(&self, exprs: &[PreSymbolicExpression], previous_indentation: &str) -> String {
        let mut acc = "(let (".to_string();
        let indentation = &self.settings.indentation.to_string();
        let space = format!("{}{}", previous_indentation, indentation);

        if let Some(args) = exprs[1].match_list() {
            if args.len() == 1 {
                acc.push_str(&self.format_source_exprs(slice::from_ref(&args[0]), &space));
                acc.push(')');
            } else {
                let mut iter = args.iter().peekable();
                while let Some(arg) = iter.next() {
                    let trailing = get_trailing_comment(arg, &mut iter);
                    let double_indent = format!("{}{}", space, indentation);
                    acc.push_str(&format!(
                        "\n{}{}",
                        double_indent,
                        self.format_source_exprs(slice::from_ref(arg), &double_indent)
                    ));
                    if let Some(comment) = trailing {
                        acc.push(' ');
                        acc.push_str(&self.display_pse(comment, previous_indentation));
                    }
                }
                // close the args paren
                acc.push_str(&format!("\n{}{})", previous_indentation, indentation));
            }
        }
        // start the let body
        for e in exprs.get(2..).unwrap_or_default() {
            acc.push_str(&format!(
                "\n{}{}",
                space,
                self.format_source_exprs(slice::from_ref(e), &space)
            ))
        }
        acc.push_str(&format!("\n{})", previous_indentation));
        acc
    }

    // * match *
    // always multiple lines
    fn format_match(&self, exprs: &[PreSymbolicExpression], previous_indentation: &str) -> String {
        let mut acc = "(match ".to_string();
        let indentation = &self.settings.indentation.to_string();
        let space = format!("{}{}", previous_indentation, indentation);

        // value to match on
        acc.push_str(&self.format_source_exprs(slice::from_ref(&exprs[1]), previous_indentation));
        // branches evenly spaced

        let mut iter = exprs[2..].iter().peekable();
        while let Some(branch) = iter.next() {
            let trailing = get_trailing_comment(branch, &mut iter);
            acc.push_str(&format!(
                "\n{}{}",
                space,
                self.format_source_exprs(slice::from_ref(branch), &space)
            ));
            if let Some(comment) = trailing {
                acc.push(' ');
                acc.push_str(&self.display_pse(comment, previous_indentation));
            }
        }
        acc.push_str(&format!("\n{})", previous_indentation));
        acc
    }

    fn format_list(&self, exprs: &[PreSymbolicExpression], previous_indentation: &str) -> String {
        let indentation = &self.settings.indentation.to_string();
        let space = format!("{}{}", previous_indentation, indentation);
        let mut acc = "(".to_string();

        if differing_lines(exprs) {
            acc.push('\n');
        }
        let mut iter = exprs[0..].iter().peekable();
        while let Some(item) = iter.next() {
            let trailing = get_trailing_comment(item, &mut iter);
            if differing_lines(exprs) {
                acc.push_str(&space)
            }
            let value = self.format_source_exprs(slice::from_ref(item), previous_indentation);
            let start_line = item.span().start_line;
            acc.push_str(&value.to_string());
            if let Some(comment) = trailing {
                let count = comment.span().start_column - item.span().end_column - 1;
                let spaces = " ".repeat(count as usize);
                acc.push_str(&spaces);
                acc.push_str(&self.display_pse(comment, previous_indentation));
            }
            if let Some(next) = iter.peek() {
                if start_line != next.span().start_line {
                    acc.push('\n')
                } else {
                    acc.push(' ')
                }
            }
        }
        if differing_lines(exprs) {
            acc.push('\n');
            acc.push_str(previous_indentation);
        }
        acc.push(')');
        t(&acc).to_string()
    }

    // used for { n1: 1 } syntax
    fn format_key_value_sugar(
        &self,
        exprs: &[PreSymbolicExpression],
        previous_indentation: &str,
    ) -> String {
        let indentation = &self.settings.indentation.to_string();
        let space = format!("{}{}", previous_indentation, indentation);
        let over_2_kvs = without_comments_len(exprs) > 2;
        let mut acc = "{".to_string();

        // differing_lines breaks determinism but is a good way to break up
        // complex values in maps
        if over_2_kvs || differing_lines(exprs) {
            acc.push('\n');
            let mut iter = exprs.iter().peekable();
            while let Some(key) = iter.next() {
                if is_comment(key) {
                    acc.push_str(&space);
                    acc.push_str(&self.display_pse(key, previous_indentation));
                    acc.push('\n');
                    continue;
                }
                let key_str = self.format_source_exprs(slice::from_ref(key), &space);
                acc.push_str(&format!("{}{}:", space, key_str));
                if let Some(value) = iter.next() {
                    if is_comment(value) {
                        acc.push('\n');
                        acc.push_str(&format!("{}{}", space, indentation));
                        acc.push_str(&self.display_pse(value, &space));
                        acc.push('\n');
                        // Try to get the actual value after the comment
                        if let Some(actual_value) = iter.next() {
                            // comment implies next indent level which we don't
                            // want if this is a normal value
                            let indent = if is_comment(value) {
                                &format!("{}{}", space, indentation)
                            } else {
                                &space
                            };
                            let trailing = get_trailing_comment(actual_value, &mut iter);
                            let value_str =
                                self.format_source_exprs(slice::from_ref(actual_value), indent);
                            acc.push_str(indent);
                            acc.push_str(&value_str);
                            acc.push(',');

                            // Add trailing comment if present
                            if let Some(comment) = trailing {
                                acc.push(' ');
                                acc.push_str(&self.display_pse(comment, &space));
                            }
                        }
                    } else {
                        let trailing = get_trailing_comment(value, &mut iter);
                        let indent = if is_comment(value) {
                            &format!("{}{}", space, indentation)
                        } else {
                            &space
                        };
                        // Pass the current indentation level to nested formatting
                        let value_str = self.format_source_exprs(slice::from_ref(value), indent);
                        acc.push_str(&format!(" {}", value_str));
                        acc.push(',');

                        if let Some(comment) = trailing {
                            acc.push(' ');
                            acc.push_str(&self.display_pse(comment, previous_indentation));
                        }
                    }
                    acc.push('\n');
                }
            }
            acc.push_str(previous_indentation);
        } else {
            // for cases where we keep it on the same line with 1 k/v pair
            let fkey = self.display_pse(&exprs[0], previous_indentation);
            acc.push_str(&format!(
                " {fkey}: {} ",
                self.format_source_exprs(slice::from_ref(&exprs[1]), previous_indentation)
            ));
        }

        acc.push('}');
        acc
    }

    // used for (tuple (n1  1)) syntax
    // Note: Converted to a { a: 1 } style map
    // TODO: This should be rolled into format_key_value_sugar, but the PSE
    // structure is different so it would take some finagling
    fn format_key_value(
        &self,
        exprs: &[PreSymbolicExpression],
        previous_indentation: &str,
    ) -> String {
        let indentation = &self.settings.indentation.to_string();
        let space = format!("{}{}", previous_indentation, indentation);

        let mut acc = previous_indentation.to_string();
        acc.push('{');

        // for cases where we keep it on the same line with 1 k/v pair
        let multiline = exprs.len() > 1;
        if multiline {
            acc.push('\n');
            let mut iter = exprs.iter().peekable();
            while let Some(arg) = iter.next() {
                let trailing = get_trailing_comment(arg, &mut iter);
                let (key, value) = arg
                    .match_list()
                    .and_then(|list| list.split_first())
                    .unwrap();
                let fkey = self.display_pse(key, previous_indentation);

                acc.push_str(&format!(
                    "{space}{fkey}: {},",
                    self.format_source_exprs(value, previous_indentation)
                ));
                if let Some(comment) = trailing {
                    acc.push(' ');
                    acc.push_str(&self.display_pse(comment, previous_indentation));
                }
                acc.push('\n');
            }
            acc.push_str(previous_indentation);
        } else {
            // for cases where we keep it on the same line with 1 k/v pair
            let (key, value) = exprs[0]
                .match_list()
                .and_then(|list| list.split_first())
                .unwrap();
            let fkey = self.display_pse(key, previous_indentation);
            acc.push_str(&format!(
                " {fkey}: {} ",
                self.format_source_exprs(value, previous_indentation)
            ));
        }

        acc.push('}');
        acc
    }

    // This prints leaves of the PSE tree
    fn display_pse(&self, pse: &PreSymbolicExpression, previous_indentation: &str) -> String {
        let key = (
            pse as *const PreSymbolicExpression as usize,
            previous_indentation.to_string(),
        );

        let cached_result = {
            let cache_ref = self.cache.borrow();
            cache_ref.get(&key).cloned()
        };
        if let Some(result) = cached_result {
            return result.clone();
        }
        let result = match pse.pre_expr {
            PreSymbolicExpressionType::Atom(ref value) => t(value.as_str()).to_string(),
            PreSymbolicExpressionType::AtomValue(ref value) => match value {
                clarity::vm::types::Value::Principal(c) => {
                    format!("'{}", c)
                }
                // Fill in these explicitly
                _ => value.to_string(),
            },
            PreSymbolicExpressionType::List(ref items) => {
                self.format_list(items, previous_indentation)
            }
            PreSymbolicExpressionType::Tuple(ref items) => {
                self.format_key_value_sugar(items, previous_indentation)
            }
            PreSymbolicExpressionType::SugaredContractIdentifier(ref name) => {
                format!(".{}", name)
            }
            PreSymbolicExpressionType::SugaredFieldIdentifier(ref contract, ref field) => {
                format!(".{}.{}", contract, field)
            }
            PreSymbolicExpressionType::FieldIdentifier(ref trait_id) => {
                format!("'{}", trait_id)
            }
            PreSymbolicExpressionType::TraitReference(ref name) => {
                format!("<{}>", name)
            }
            PreSymbolicExpressionType::Comment(ref text) => {
                if text.is_empty() {
                    ";;".to_string()
                } else {
                    comment_piece(text, pse)
                }
            }
            PreSymbolicExpressionType::Placeholder(ref placeholder) => {
                placeholder.to_string() // Placeholder is for if parsing fails
            }
        };
        self.cache.borrow_mut().insert(key, result.clone());

        result
    }

    // * functions

    // Top level define-<function> should have a line break above and after (except on first line)
    // options always on new lines
    // Functions Always on multiple lines, even if short
    fn function(&self, exprs: &[PreSymbolicExpression]) -> String {
        let func_type = self.display_pse(exprs.first().unwrap(), "");
        let indentation = &self.settings.indentation.to_string();
        let args_indent = format!("{}{}", indentation, indentation);

        let mut acc = format!("({func_type} (");

        // function name and arguments
        if let Some(def) = exprs.get(1).and_then(|f| f.match_list()) {
            if let Some((name, args)) = def.split_first() {
                acc.push_str(&self.display_pse(name, ""));

                // Keep everything on one line if there's only one argument
                if args.len() == 1 {
                    acc.push(' ');
                    acc.push_str(&self.format_source_exprs(slice::from_ref(&args[0]), ""));
                    acc.push(')');
                } else {
                    let mut iter = args.iter().peekable();
                    while let Some(arg) = iter.next() {
                        let trailing = get_trailing_comment(arg, &mut iter);
                        if arg.match_list().is_some() {
                            // expr args
                            acc.push_str(&format!(
                                "\n{}{}",
                                args_indent,
                                self.format_source_exprs(slice::from_ref(arg), &args_indent)
                            ))
                        } else {
                            // atom args
                            acc.push_str(
                                &self.format_source_exprs(slice::from_ref(arg), &args_indent),
                            )
                        }
                        if let Some(comment) = trailing {
                            acc.push(' ');
                            acc.push_str(&self.display_pse(comment, ""));
                        }
                    }
                    if args.is_empty() {
                        acc.push(')');
                    } else {
                        acc.push_str(&format!("\n{})", indentation))
                    }
                }
            }
        }

        // function body expressions
        for expr in exprs.get(2..).unwrap_or_default() {
            acc.push_str(&format!(
                "\n{}{}",
                indentation,
                self.format_source_exprs(
                    slice::from_ref(expr),
                    &self.settings.indentation.to_string(),
                )
            ))
        }
        acc.push_str("\n)\n");
        acc
    }

    // This code handles the line width wrapping and happens near the bottom of the
    // traversal
    fn to_inner_content(
        &self,
        list: &[PreSymbolicExpression],
        previous_indentation: &str,
    ) -> String {
        let mut result = String::new();
        let mut current_line_width = previous_indentation.len();
        let mut first_on_line = true;
        let mut broken_up = false;
        let indentation = self.settings.indentation.to_string();
        let base_indent = format!("{}{}", previous_indentation, indentation);

        // Check if this is a simple wrapper expression
        let is_simple_wrapper = list.len() == 2 && list[0].match_atom().is_some();

        // Special handling for simple wrappers to avoid unnecessary line breaks
        if is_simple_wrapper {
            let atom_name = list[0].match_atom().unwrap();
            let is_special_format = if let Some(native) = NativeFunctions::lookup_by_name(atom_name)
            {
                matches!(
                    native,
                    NativeFunctions::Let
                        | NativeFunctions::Begin
                        | NativeFunctions::Match
                        | NativeFunctions::TupleCons
                        | NativeFunctions::If
                )
            } else {
                false
            };

            if !is_special_format {
                // For simple wrappers like (ok ...), format compactly
                let fn_name =
                    self.format_source_exprs(slice::from_ref(&list[0]), previous_indentation);
                let arg = self.format_source_exprs(slice::from_ref(&list[1]), previous_indentation);

                return format!("({} {})", fn_name.trim(), arg.trim());
            }
        }
        // TODO: this should ignore comment length
        for expr in list.iter() {
            let indented = if first_on_line {
                &base_indent
            } else {
                previous_indentation
            };
            let formatted = self.format_source_exprs(slice::from_ref(expr), indented);
            let trimmed = t(&formatted);

            let expr_width = trimmed.len();

            if !first_on_line {
                // Don't break before an opening brace of a map
                let is_map_opening = trimmed.starts_with("{");

                // Only add line break if necessary and not breaking before a map opening
                if !is_map_opening
                    && (current_line_width + expr_width + 1 > self.settings.max_line_length)
                {
                    result.push('\n');
                    result.push_str(&base_indent);
                    current_line_width = base_indent.len() + indentation.len();
                    broken_up = true;
                } else {
                    result.push(' ');
                    current_line_width += 1;
                }
            }

            if broken_up {
                // reformat with increased indent in the case we broke up the code on max width
                let formatted = self.format_source_exprs(slice::from_ref(expr), &base_indent);
                let trimmed = t(&formatted);
                result.push_str(trimmed);
            } else {
                result.push_str(trimmed);
            }

            current_line_width += expr_width;
            first_on_line = false;
            broken_up = false;
        }

        let break_lines = if !result.contains('\n') {
            false
        } else {
            // Find the last line without collecting all lines into a vector
            let last_line = result
                .rfind('\n')
                .map(|pos| &result[pos + 1..])
                .unwrap_or(&result);
            let trimmed = last_line.trim();
            !(trimmed == ")" || trimmed == "}")
        };
        let newlined = format!("\n{})", previous_indentation);
        format!("({}{}", result, if break_lines { &newlined } else { ")" })
    }
}

fn is_comment(pse: &PreSymbolicExpression) -> bool {
    matches!(pse.pre_expr, PreSymbolicExpressionType::Comment(_))
}

fn without_comments_len(exprs: &[PreSymbolicExpression]) -> usize {
    exprs.iter().filter(|expr| !is_comment(expr)).count()
}
// if the exprs are already broken onto different lines, return true
fn differing_lines(exprs: &[PreSymbolicExpression]) -> bool {
    !exprs
        .windows(2)
        .all(|window| window[0].span().start_line == window[1].span().start_line)
}

fn is_function_definition(expr: &PreSymbolicExpression) -> bool {
    if let Some(list) = expr.match_list() {
        if let Some(atom) = list.first().and_then(|f| f.match_atom()) {
            return atom.starts_with("define-");
        }
    }
    false
}

fn is_same_line(expr1: &PreSymbolicExpression, expr2: &PreSymbolicExpression) -> bool {
    expr1.span().start_line == expr2.span().start_line
}

// convenience function to return a possible comment PSE from a peekable iterator
fn get_trailing_comment<'a, I>(
    expr: &'a PreSymbolicExpression,
    iter: &mut Peekable<I>,
) -> Option<&'a PreSymbolicExpression>
where
    I: Iterator<Item = &'a PreSymbolicExpression>,
{
    // cloned() here because of the second mutable borrow on iter.next()
    match iter.peek().cloned() {
        Some(next) => {
            if is_comment(next) && is_same_line(expr, next) {
                iter.next();
                Some(next)
            } else {
                None
            }
        }
        _ => None,
    }
}

fn comment_piece(text: &str, pse: &PreSymbolicExpression) -> String {
    let (comment_part, rest) = text
        .find(|c| c != ';')
        .map_or((text, ""), |idx| (&text[..idx], &text[idx..]));
    let comment_length = text.len() as u32;
    let space_count = pse.span().end_column - comment_length - pse.span().start_column - 1; // 1 to account for span starting at 1 instead of 0
    let spaces = " ".repeat(space_count as usize);
    format!(";;{}{}{}", comment_part, spaces, rest)
}

#[cfg(test)]
mod tests_formatter {
    use super::{ClarityFormatter, Settings};
    use crate::formatter::Indentation;
    #[allow(unused_imports)]
    use std::assert_eq;
    #[macro_export]
    macro_rules! assert_eq {
        ($($arg:tt)*) => {
            pretty_assertions::assert_eq!($($arg)*)
        }
    }

    fn format_with_default(source: &str) -> String {
        let formatter = ClarityFormatter::new(Settings::default());
        formatter.format_section(source)
    }

    fn format_with(source: &str, settings: Settings) -> String {
        let formatter = ClarityFormatter::new(settings);
        formatter.format_section(source)
    }

    #[test]
    fn test_simplest_formatter() {
        let result = format_with_default(&String::from("(  ok    true )"));
        assert_eq!(result, "(ok true)");
    }

    #[test]
    fn test_fungible_token() {
        let src = "(define-fungible-token hello)\n";
        let result = format_with_default(&String::from(src));
        assert_eq!(result, src);

        let src = "(define-fungible-token hello u100)\n";
        let result = format_with_default(&String::from(src));
        assert_eq!(result, src);
    }

    #[test]
    fn test_manual_tuple() {
        let result = format_with_default(&String::from("(tuple (n1 1))"));
        assert_eq!(result, "{ n1: 1 }");
        let result = format_with_default(&String::from("(tuple (n1 1) (n2 2))"));
        assert_eq!(result, "{\n  n1: 1,\n  n2: 2,\n}");
    }

    #[test]
    fn test_function_formatter() {
        let result = format_with_default(&String::from("(define-private (my-func) (ok true))"));
        assert_eq!(result, "(define-private (my-func)\n  (ok true)\n)\n\n");
    }

    #[test]
    fn intact_comment_spacing() {
        let src = r#";; (define-read-only (has-access)
;;   (begin
;;     (ok true)
;;   )
;; )"#;
        let result = format_with_default(&String::from(src));
        assert_eq!(src, result);

        let src = "(ok true) ;;     spaced";
        let result = format_with_default(&String::from(src));
        assert_eq!(src, result);
    }
    #[test]
    fn test_multi_function() {
        let src = "(define-public (my-func) (ok true))\n(define-public (my-func2) (ok true))";
        let result = format_with_default(&String::from(src));
        let expected = r#"(define-public (my-func)
  (ok true)
)

(define-public (my-func2)
  (ok true)
)

"#;
        assert_eq!(expected, result);
    }
    #[test]
    fn test_function_single_arg() {
        let src = "(define-public (my-func (amount uint)) (ok true))";
        let result = format_with_default(&String::from(src));
        assert_eq!(
            result,
            "(define-public (my-func (amount uint))\n  (ok true)\n)\n\n"
        );
        let src = "(define-public (my-func (amount uint)) (ok true))";
        let result = format_with_default(&String::from(src));
        assert_eq!(
            result,
            "(define-public (my-func (amount uint))\n  (ok true)\n)\n\n"
        );
    }
    #[test]
    fn test_function_args_multiline() {
        let src = "(define-public (my-func (amount uint) (sender principal)) (ok true))";
        let result = format_with_default(&String::from(src));
        assert_eq!(
            result,
            "(define-public (my-func\n    (amount uint)\n    (sender principal)\n  )\n  (ok true)\n)\n\n"
        );
    }
    #[test]
    fn test_pre_comments_included() {
        let src = ";; this is a pre comment\n;; multi\n(ok true)";
        let result = format_with_default(&String::from(src));
        assert_eq!(src, result);
    }

    #[test]
    fn test_inline_comments_included() {
        let src = "(ok true) ;; this is an inline comment";
        let result = format_with_default(&String::from(src));
        assert_eq!(src, result);
    }

    #[test]
    fn test_booleans() {
        let src = "(or true false)";
        let result = format_with_default(&String::from(src));
        assert_eq!(src, result);
        let src = "(or true (is-eq 1 2) (is-eq 1 1))";
        let result = format_with_default(&String::from(src));
        let expected = "(or\n  true\n  (is-eq 1 2)\n  (is-eq 1 1)\n)";
        assert_eq!(expected, result);
    }

    #[test]
    fn test_booleans_with_comments() {
        let src = r#"(or
  true
  ;; pre comment
  (is-eq 1 2) ;; comment
  (is-eq 1 1) ;; b
)"#;
        let result = format_with_default(&String::from(src));
        assert_eq!(src, result);

        let src = r#"(asserts!
  (or
    (is-eq merkle-root txid) ;; true, if the transaction is the only transaction
    (try! (verify-merkle-proof reversed-txid (reverse-buff32 merkle-root) proof))
  )
  (err ERR-INVALID-MERKLE-PROOF)
)"#;
        let result = format_with_default(&String::from(src));
        assert_eq!(src, result);
    }

    #[test]
    fn long_line_unwrapping() {
        let src = "(try! (unwrap! (complete-deposit-wrapper (get txid deposit) (get vout-index deposit) (get amount deposit) (get recipient deposit) (get burn-hash deposit) (get burn-height deposit) (get sweep-txid deposit)) (err (+ ERR_DEPOSIT_INDEX_PREFIX (+ u10 index)))))";
        let result = format_with_default(&String::from(src));
        let expected = r#"(try! (unwrap!
  (complete-deposit-wrapper (get txid deposit) (get vout-index deposit)
    (get amount deposit) (get recipient deposit) (get burn-hash deposit)
    (get burn-height deposit) (get sweep-txid deposit)
  )
  (err (+ ERR_DEPOSIT_INDEX_PREFIX (+ u10 index)))
))"#;
        assert_eq!(expected, result);

        // non-max-length sanity case
        let src = "(try! (unwrap! (something) (err SOME_ERR)))";
        let result = format_with_default(&String::from(src));
        assert_eq!(src, result);
    }

    #[test]
    fn test_map() {
        let src = "(define-map a uint {n1: (buff 20)})";
        let result = format_with_default(&String::from(src));
        assert_eq!(result, "(define-map a\n  uint\n  { n1: (buff 20) }\n)\n");
        let src = "(define-map something { name: (buff 48), a: uint } uint)\n";
        let result = format_with_default(&String::from(src));
        let expected = r#"(define-map something
  {
    name: (buff 48),
    a: uint,
  }
  uint
)
"#;
        assert_eq!(result, expected);
    }

    #[test]
    fn test_let() {
        let src = "(let ((a 1) (b 2)) (+ a b))";
        let result = format_with_default(&String::from(src));
        let expected = r#"(let (
    (a 1)
    (b 2)
  )
  (+ a b)
)"#;
        assert_eq!(expected, result);
    }
    #[test]
    fn test_single_let() {
        let src = r#"(let ((current-count (var-get count)))
  (asserts! (> current-count u0) ERR_COUNT_MUST_BE_POSITIVE)
  (ok (var-set count (- current-count u1)))
)"#;
        let result = format_with_default(&String::from(src));
        assert_eq!(src, result);
    }

    #[test]
    fn test_option_match() {
        let src = "(match opt value (ok (handle-new-value value)) (ok 1))";
        let result = format_with_default(&String::from(src));
        // "(match opt\n
        let expected = r#"(match opt
  value
  (ok (handle-new-value value))
  (ok 1)
)"#;
        assert_eq!(result, expected);
    }

    #[test]
    fn test_response_match() {
        let src = "(match x value (ok (+ to-add value)) err-value (err err-value))";
        let result = format_with_default(&String::from(src));
        let expected = r#"(match x
  value
  (ok (+ to-add value))
  err-value
  (err err-value)
)"#;
        assert_eq!(result, expected);
    }
    #[test]
    fn test_key_value_sugar() {
        let src = "{name: (buff 48)}";
        let result = format_with_default(&String::from(src));
        assert_eq!(result, "{ name: (buff 48) }");
        let src = "{ name: (buff 48), a: uint }";
        let result = format_with_default(&String::from(src));
        assert_eq!(result, "{\n  name: (buff 48),\n  a: uint,\n}");
    }

    #[test]
    fn map_in_map() {
        let src = "(ok { a: b, ctx: { a: b, c: d }})";
        let result = format_with_default(src);
        let expected = r#"(ok {
  a: b,
  ctx: {
    a: b,
    c: d,
  },
})"#;
        assert_eq!(expected, result);
        let src = r#"(ok {
  varslice: (unwrap! (slice? txbuff slice-start target-index) (err ERR-OUT-OF-BOUNDS)),
  ctx: {
    txbuff: tx,
    index: (+ u1 ptr),
  },
})"#;
        let result = format_with_default(src);
        assert_eq!(src, result);
    }

    #[test]
    fn old_tuple() {
        let src = r#"(tuple
  (a uint)
  (b uint) ;; comment
  (c bool)
)"#;
        let result = format_with_default(src);
        let expected = r#"{
  a: uint,
  b: uint, ;; comment
  c: bool,
}"#;
        assert_eq!(result, expected);
    }

    #[test]
    fn test_indentation_levels() {
        let src = "(begin (let ((a 1) (b 2)) (ok true)))";
        let result = format_with_default(&String::from(src));
        let expected = r#"(begin
  (let (
      (a 1)
      (b 2)
    )
    (ok true)
  )
)"#;
        assert_eq!(result, expected);
    }
    #[test]
    fn test_let_comments() {
        let src = r#"(begin
  (let (
      (a 1) ;; something
      (b 2) ;; comment
    )
    (ok true)
  )
)"#;
        let result = format_with_default(&String::from(src));
        assert_eq!(src, result);
    }

    #[test]
    fn test_block_comments() {
        let src = ";;\n;; abc\n;;";
        let result = format_with_default(src);
        assert_eq!(src, result)
    }

    #[test]
    fn test_key_value_sugar_comment_midrecord() {
        let src = r#"{
  name: (buff 48),
  ;;; comment
  owner: send-to, ;; trailing
}"#;
        let result = format_with_default(&String::from(src));
        assert_eq!(src, result);
    }

    #[test]
    fn test_basic_slice() {
        let src = "(slice? (1 2 3 4 5) u5 u9)";
        let result = format_with_default(&String::from(src));
        assert_eq!(src, result);
    }
    #[test]
    fn test_constant() {
        let src = "(define-constant minter 'ST1PQHQKV0RJXZFY1DGX8MNSNYVE3VGZJSRTPGZGM.minter)\n";
        let result = format_with_default(&String::from(src));
        assert_eq!(result, src);

        let src = "(define-constant a u1) ;;; comment\n";
        let result = format_with_default(&String::from(src));
        assert_eq!(result, src);
    }

    #[test]
    fn test_begin_never_one_line() {
        let src = "(begin (ok true))";
        let result = format_with_default(&String::from(src));
        assert_eq!(result, "(begin\n  (ok true)\n)");
    }

    #[test]
    fn test_begin() {
        let src = "(begin (+ 1 1) ;; a\n (ok true))";
        let result = format_with_default(&String::from(src));
        assert_eq!(result, "(begin\n  (+ 1 1) ;; a\n  (ok true)\n)");
    }

    #[test]
    fn test_custom_tab_setting() {
        let src = "(begin (ok true))";
        let result = format_with(&String::from(src), Settings::new(Indentation::Space(4), 80));
        assert_eq!(result, "(begin\n    (ok true)\n)");
    }

    #[test]
    fn test_if() {
        let src = "(if (<= amount max-supply) (list ) (something amount))";
        let result = format_with_default(&String::from(src));
        let expected = "(if (<= amount max-supply)\n  (list)\n  (something amount)\n)";
        assert_eq!(result, expected);
    }
    #[test]
    fn test_ignore_formatting() {
        let src = ";; @format-ignore\n(    begin ( ok true))";
        let result = format_with(&String::from(src), Settings::new(Indentation::Space(4), 80));
        assert_eq!(src, result);

        let src = ";; @format-ignore\n(list\n  u64\n  u64 u64\n)";
        let result = format_with(&String::from(src), Settings::new(Indentation::Space(4), 80));
        assert_eq!(src, result);
    }

    #[test]
    fn test_index_of() {
        let src = "(index-of? (contract-call? .pool borroweable) asset)";
        let result = format_with_default(&String::from(src));
        assert_eq!(src, result);
    }
    #[test]
    fn test_traits() {
        let src = "(use-trait token-a-trait 'SPAXYA5XS51713FDTQ8H94EJ4V579CXMTRNBZKSF.token-a.token-trait)\n";
        let result = format_with(&String::from(src), Settings::new(Indentation::Space(4), 80));
        assert_eq!(src, result);

        let src = "(impl-trait 'SPAXYA5XS51713FDTQ8H94EJ4V579CXMTRNBZKSF.token-a.token-trait)\n";
        let result = format_with(&String::from(src), Settings::new(Indentation::Space(4), 80));
        assert_eq!(src, result);
    }
    #[test]
    fn test_detailed_traits() {
        let src = r#"(define-public (parse-and-verify-vaa
    (core-contract <core-trait>)
    (vaa-bytes (buff 8192))
  )
  (begin
    (try! (check-active-wormhole-core-contract core-contract))
    (contract-call? core-contract parse-and-verify-vaa vaa-bytes)
  )
)

"#;
        let result = format_with_default(&String::from(src));
        assert_eq!(src, result);
    }
    #[test]
    fn test_as_contract() {
        let src = "(as-contract (contract-call? .tokens mint! u19))";
        let result = format_with(&String::from(src), Settings::new(Indentation::Space(4), 80));
        assert_eq!(src, result);
    }

    #[test]
    fn too_many_newlines() {
        let src = r#"(ok (at-block
  (unwrap! (get-stacks-block-info? id-header-hash block) ERR_BLOCK_NOT_FOUND)
  (var-get count)
))"#;
        let result = format_with_default(&String::from(src));
        assert_eq!(src, result);
    }

    // this looks redundant, but a regression kept happening with ill-spaced
    // inner expressions. Likely this is a product of poorly handled nesting
    // logic
    #[test]
    fn spacing_for_inner_expr() {
        let src = "(something (- (/ b o) (/ (- balance-sender a) o)))";
        let result = format_with_default(src);
        assert_eq!(src, result)
    }
    #[test]
    fn closing_if_parens() {
        let src = "(something (if (true) (list) (list 1 2 3)))";
        let result = format_with_default(src);
        let expected = r#"(something (if (true)
  (list)
  (list 1 2 3)
))"#;
        assert_eq!(expected, result);
    }

    #[test]
    fn ok_map() {
        let src = "(ok { a: b, c: d })";
        let result = format_with_default(src);
        let expected = r#"(ok {
  a: b,
  c: d,
})"#;
        assert_eq!(expected, result);
    }

    #[test]
    fn if_let_if() {
        let src = r#"(if (true)
  (let ((a (if (true)
      (list)
      (list)
    )))
    (list)
  )
  (list)
)"#;
        let result = format_with_default(src);
        assert_eq!(src, result);
    }

    #[test]
    fn weird_nesting() {
        let src = r#"(merge name-props {
  something: u1,
  ;; comment
  renewal-height:
    ;; If still within lifetime, extend from current renewal height; otherwise, use new renewal height
    (if (< burn-block-height
        (unwrap-panic (get-renewal-height (unwrap-panic (get-id-from-bns name namespace))))
      )
      (+
        (unwrap-panic (get-renewal-height (unwrap-panic (get-id-from-bns name namespace))))
        lifetime
      )
      new-renewal-height
    ),
})"#;
        let result = format_with_default(src);
        assert_eq!(src, result);
    }

    #[test]
    fn weird_nesting_single_value() {
        let src = r#"(begin
  (map-set name-properties {
    name: name,
    namespace: namespace,
  }
    (merge name-props {
      renewal-height:
        ;; If still within lifetime, extend from current renewal height; otherwise, use new renewal height
        (if (< burn-block-height
            (unwrap-panic (get-renewal-height (unwrap-panic (get-id-from-bns name namespace))))
          )
          (+
            (unwrap-panic (get-renewal-height (unwrap-panic (get-id-from-bns name namespace))))
            lifetime
          )
          new-renewal-height
        ),
    })
  )
)"#;
        let result = format_with_default(src);
        assert_eq!(src, result);
    }
    #[test]
    fn define_data_var_test() {
        let src = "(define-data-var my-data-var principal tx-sender)\n";
        let result = format_with_default(src);
        assert_eq!(src, result);
    }

    #[test]
<<<<<<< HEAD
    fn spaced_define_functions() {
        let src = r#"(define-data-var count uint u10)

;; some comment
(define-private (get-count)
  (var-get count)
)

"#;
=======
    fn define_multiline_list() {
        let src = r#"  (
    (optional <sip-010>) ;; token
    uint                 ;; amount
    principal            ;; with
    uint                 ;; nonce
  )"#;
>>>>>>> f5153eb3
        let result = format_with_default(src);
        assert_eq!(src, result);
    }
    #[test]
    fn define_trait_test() {
        let src = r#"(define-trait token-trait (
  (transfer?
    (principal principal uint) ;; principal
    ;; pre comment
    (response uint uint)       ;; comment
  )
  (get-balance
    (principal)
    (response uint uint)
  )
))
"#;
        let result = format_with_default(src);
        assert_eq!(src, result);
    }
    #[test]
    fn unwrap_wrapped_lines() {
        let src = r#"(new-available-ids (if (is-eq no-to-treasury u0)
  (var-get available-ids)
  (unwrap-panic (as-max-len? (concat (var-get available-ids) ids-to-treasury) u10000))
))"#;
        let result = format_with_default(src);
        assert_eq!(src, result);
    }
}<|MERGE_RESOLUTION|>--- conflicted
+++ resolved
@@ -1729,7 +1729,6 @@
     }
 
     #[test]
-<<<<<<< HEAD
     fn spaced_define_functions() {
         let src = r#"(define-data-var count uint u10)
 
@@ -1739,7 +1738,11 @@
 )
 
 "#;
-=======
+        let result = format_with_default(src);
+        assert_eq!(src, result);
+    }
+
+    #[test]
     fn define_multiline_list() {
         let src = r#"  (
     (optional <sip-010>) ;; token
@@ -1747,7 +1750,6 @@
     principal            ;; with
     uint                 ;; nonce
   )"#;
->>>>>>> f5153eb3
         let result = format_with_default(src);
         assert_eq!(src, result);
     }
