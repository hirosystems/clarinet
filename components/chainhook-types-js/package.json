--- conflicted
+++ resolved
@@ -1,10 +1,6 @@
 {
   "name": "@hirosystems/chainhook-types",
-<<<<<<< HEAD
-  "version": "1.1.1-rc.1",
-=======
   "version": "1.1.1-rc.2",
->>>>>>> 9da29659
   "description": "",
   "main": "dist/index.js",
   "scripts": {
