--- conflicted
+++ resolved
@@ -23,15 +23,11 @@
 
 pub const DEFAULT_DEVNET_BALANCE: u64 = 100_000_000_000_000;
 
-<<<<<<< HEAD
 pub trait FileAccessor {
     fn read_file_content(&self, relative_path: String) -> Result<(FileLocation, String), String>;
 }
 
-#[derive(Serialize, Deserialize, Debug, Clone, PartialEq, Eq, Hash)]
-=======
 #[derive(Deserialize, Debug, Clone, PartialEq, Eq, Hash)]
->>>>>>> 13f6d2cf
 #[serde(untagged)]
 pub enum FileLocation {
     FileSystem { path: PathBuf },
@@ -309,7 +305,6 @@
             _ => unreachable!(),
         }
     }
-<<<<<<< HEAD
 
     pub fn to_string(&self) -> String {
         match self {
@@ -318,7 +313,7 @@
             }
             FileLocation::Url { url } => url.to_string(),
         }
-=======
+    }
 }
 
 impl Serialize for FileLocation {
@@ -340,6 +335,5 @@
             }
         }
         map.end()
->>>>>>> 13f6d2cf
     }
 }